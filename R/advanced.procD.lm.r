--- conflicted
+++ resolved
@@ -89,7 +89,7 @@
 #'groups = ~species, slope = ~logcs, angle.type = "deg", iter = 199, data = gdf)
 #'
 #'summary(aov.pleth) # ANOVA plus pairwise tests
-#'plot(aov.pleth) # diagnostic plots
+#'plot(aov.pleth) # diagnostic plots 
 #'aov.pleth$slopes # extract the slope vectors
 
 advanced.procD.lm<-function(f1, f2, groups = NULL, slope = NULL, 
@@ -242,15 +242,10 @@
           ssf <- sum(fastLM(PQf,y)$residuals^2)
           ((ssr-ssf)/(dfr-dff))/(ssf/dff)
         }))
-<<<<<<< HEAD
+
       } else P <- c(P, lapply(1:length(j), function(i) 
           sum((fastFit(Qf, Yr[[i]])- fastFit(Qr, Yr[[i]]))^2)))
-=======
-      } else {
-        P <- c(P, lapply(1:length(j), function(i) 
-          sum((fastFit(Qf, Yr[[i]])- fastFit(Qr, Yr[[i]]))^2)
-      }
->>>>>>> 29db4211
+
       lsms <- c(lsms, apply.ls.means(pfitf, Yr, g = gps, data = dat2, Pcor = Pcor)) 
       jj <- jj-length(j)
       if(jj > 100) kk <- 1:100 else kk <- 1:jj
@@ -286,16 +281,7 @@
           ssf <- sum(fastLM(PQf,y)$residuals^2)
           ((ssr-ssf)/(dfr-dff))/(ssf/dff)
         }))
-<<<<<<< HEAD
       } else P <- c(P, lapply(1:length(j), function(i) 
-          sum((fastFit(Qf, Yr[[i]])- fastFit(Qr, Yr[[i]]))^2)))
-  
-=======
-      } else {
-        P <- c(P, lapply(1:length(j), function(i) 
-          sum((fastFit(Qf, Yr[[i]])- fastFit(Qr, Yr[[i]]))^2)
-      }
->>>>>>> 29db4211
       g.slopes <- c(g.slopes, apply.slopes(pfitf, g=gps, slope=slp, Yr, data=dat2, Pcor = if(is.null(Pcor)) NULL else Pcor)) 
       jj <- jj-length(j)
       if(jj > 100) kk <- 1:100 else kk <- 1:jj
