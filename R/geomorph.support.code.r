#' @name geomorph-package
#' @docType package
#' @aliases geomorph
#' @title Geometric morphometric analyses for 2D/3D data
#' @author Dean C. Adams, Michael Collyer, Antigoni Kaliontzopoulou & Emma Sherratt
#' 
#' @description Functions in this package allow one to read, manipulate, and digitize landmark data; generate shape
#'  variables via Procrustes analysis for points, curves and surface data, perform statistical analyses
#'  of shape variation and covariation, and provide graphical depictions of shapes and patterns of
#'  shape variation.
#'  
#' @import ape
#' @import rgl
#' @import stats
#' @import utils
#' @import graphics
#' @import grDevices
#' @importFrom geiger sim.char
#' @importFrom jpeg readJPEG
#' @importFrom Matrix nearPD
#' 
#' @section geomorph TOC:
#' geomorph-package
NULL

#' Landmark data from Plethodon salamander heads
#'
#' @name plethodon
#' @docType data
#' @author Dean Adams
#' @references Adams, D. C. 2004. Character displacement via aggressive interference in Appalachian salamanders. 
#' Ecology. 85:2664-2670.
#' @references Adams, D.C. 2010. Parallel evolution of character displacement driven by competitive selection 
#' in terrestrial salamanders. BMC Evolutionary Biology. 10(72)1-10.
#' @keywords datasets
NULL

#' Head shape and food use data from Plethodon salamanders
#'
#' @name plethShapeFood
#' @docType data
#' @author Dean Adams
#' @references Adams, D. C., and F. J. Rohlf. 2000. Ecological character 
#' displacement in Plethodon: biomechanical differences found from a geometric 
#' morphometric study. Proceedings of the National Academy of Sciences, 
#' U.S.A. 97:4106-4111
#' @keywords datasets
NULL

#' Landmark data from dataset rat
#'
#' @name ratland
#' @docType data
#' @author Dean Adams
#' @references Bookstein, F. L. 1991. Morphometric tools for landmark data: Geometry and Biology. 
#'  Cambridge Univ. Press, New York.
#' @keywords datasets
NULL

#' Landmark data from hummingbird bills (includes sliding semilandmarks on curves)
#'
#' @name hummingbirds
#' @docType data
#' @author Chelsea Berns and Dean Adams
#' @references Berns, C.M., and Adams, D.C. 2010. Bill shape and sexual shape dimorphism between two species 
#' of temperate hummingbirds: Archilochus alexandri (black-chinned hummingbirds) and Archilochus colubris 
#' (ruby-throated hummingbirds). The Auk. 127:626-635.
#' @keywords datasets
NULL

#' Average head shape and phylogenetic relationships for several Plethodon salamander species
#'
#' @name plethspecies
#' @docType data
#' @author Dean Adams
#' @references Phylogeny pruned from: Wiens et al. (2006). Evol.
#' @references Data from: Adams and Rohlf (2000); Adams et al. (2007); Arif et al. (2007) Myers and Adams (2008)
#' @keywords datasets
NULL

#' Landmark data from scallop shells
#'
#' @name scallops
#' @docType data
#' @author Dean Adams and Erik Otarola-Castillo
#' @references Serb et al. (2011). "Morphological convergence of shell shape in distantly related
#' scallop species (Mollusca: Pectinidae)." Zoological Journal of the Linnean Society 163: 571-584.
#' @keywords datasets
NULL

#' 3D scan of a scallop shell from a .ply file in mesh3d format
#'
#' @name scallopPLY
#' @docType data
#' @author Emma Sherratt
#' @references Serb et al. (2011). "Morphological convergence of shell shape in distantly related
#' scallop species (Mollusca: Pectinidae)." Zoological Journal of the Linnean Society 163: 571-584.
#' @keywords datasets
NULL

#' Simulated motion paths
#'
#' @name motionpaths
#' @docType data
#' @author Dean Adams
#' @references Adams, D. C., and M. L. Collyer. 2009. A general framework for the analysis of phenotypic 
#'   trajectories in evolutionary studies. Evolution 63:1143-1154.
#' @keywords datasets
NULL

#' Landmarks on mosquito wings
#'
#' @name mosquito
#' @docType data
#' @author Dean Adams
#' @keywords datasets
NULL

#' Landmarks on pupfish
#'
#' @name pupfish
#' @docType data
#' @author Michael Collyer
#' @keywords datasets
#' @description Landmark data from Cyprindon pecosensis body shapes, with indication of Sex and 
#' Population from which fish were sampled (Marsh or Sinkhole).  
#' @details These data were previously aligned 
#' with GPA.  Centroid size (CS) is also provided.
#' @references Collyer, M.L., D.J. Sekora, and D.C. Adams. 2015. A method for analysis of phenotypic 
#' change for phenotypes described by high-dimensional data. Heredity. 113: doi:10.1038/hdy.2014.75.
NULL

#' Tail-shapes of larval salamanders
#'
#' @name larvalTails
#' @docType data
#' @author Michael Collyer
#' @keywords datasets
#' @description Landmark data from tails of larval Salamanders exposed to different treatments of herbicides. 
#' @details  
#' Data set includes tail landmarks (landmarks), index for identifying semilandmarks (sliders), and vectors 
#' for variables including herbicide treatment (Treatment) and Family (Family).  The latter variable indicates
#' the egg masses (clutches) sampled in the wild from which individual eggs were randomly assigned to treatment.  
#' See Levis et al. (2016) for more experimental details.
#' @references Levis, N.A, M.L. Schooler, J.R. Johnson, and M.L. Collyer. 2016. The effects of terrestrial and aquatic herbicides on 
#' larval salamander morphology and swim speed. Biological Journal of the Linnean Society.  Accepted.
NULL

#' Estimate mean shape for a set of aligned specimens
#'
#' Estimate the mean shape for a set of aligned specimens
#'
#' The function estimates the average landmark coordinates for a set of aligned specimens. It is assumed 
#' that the landmarks have previously been aligned using Generalized Procrustes Analysis (GPA) 
#'  [e.g., with \code{\link{gpagen}}]. This function is described in Claude (2008).
#'
#' @param A Either a list (length n, ach p x k), A 3D array (p x k x n), or a matrix (pk X n) containing GPA-aligned coordinates for a set of specimens
#' @keywords utilities
#' @export
#' @author Julien Claude 
#' @references Claude, J. 2008. Morphometrics with R. Springer, New York.
#' @examples
#' data(plethodon) 
#' Y.gpa<-gpagen(plethodon$land)    #GPA-alignment   
#'
#' mshape(Y.gpa$coords)   #mean (consensus) configuration
mshape<-function(A){
  if(is.array(A)) res <- apply(A,c(1,2),mean)
  if(is.list(A)) res <- Reduce("+", A)/length(A)
  if(is.matrix(A)) res <- colMeans(A)
  if(!is.array(A) && !is.list(A) && !is.matrix(A)) stop("There are not multiple configurations from which to obtain a mean.")
  return(res)
}	

#####----------------------------------------------------------------------------------------------------

# SUPPORT FUNCTIONS

# center
# centers a matrix faster than scale()
# used in other functions for gpagen; digitsurface
center <- function(x){
  if(is.vector(x)) x- mean(x) else {
    x <- as.matrix(x)
    x - rep(colMeans(x), rep.int(nrow(x), ncol(x)))
  }
}

# csize
# calculates centroid size
# digitsurface
csize <- function(x) sqrt(sum(center(as.matrix(x))^2))

# cs.scale
# divide matrices by centroid size
# used in other functions for gpagen
cs.scale <- function(x) x/csize(x)

# center.scale
# center and divide matrices by centroid size; faster than scale()
# used in other functions for gpagen
center.scale <- function(x) {
  x <- center(x)
  cs <- sqrt(sum(x^2))
  y <- x/cs
  list(coords=y, CS=cs)
}

# orp
# projection in GPA
# used in gpagen functions
orp<-function(A){			
  if(is.array(A)) {
    n<-dim(A)[3]; k<-dim(A)[2]; p<-dim(A)[1]  
    Y <- lapply(1:n, function(j) A[,,j])
  } else
    if(is.list(A)){
      Y <- A
      n <- length(A); k <- ncol(A[[1]]); p <- nrow(A[[1]])
    } else stop("Input must be either a list or array")
  
  Y1<-as.vector(center.scale((Reduce("+", Y)/n))$coords)
  oo<-as.matrix(rep(1,n))%*%Y1
  mat <- t(matrix(unlist(Y),k*p,n))
  Xp <- (mat%*%(diag(1,p*k) - (tcrossprod(Y1)))) +oo
  lapply(1:n, function(j) matrix(Xp[j,],p,k))
}

# rotate.mat
# simple rotation matrix via svd
# digitsurface
rotate.mat <- function(M,Y){
  k <- ncol(M)
  M <- cs.scale(M); Y <- cs.scale(Y)
  MY <- crossprod(M,Y)
  sv <- La.svd(MY,k,k)
  u <- sv$u; u[,k] <- u[,k]*determinant(MY)$sign
  v <- t(sv$vt)
  tcrossprod(v,u)
}

# apply.pPsup
# applies a partial Procrustes superimposition to matrices in a list
# used in gpagen functions
apply.pPsup<-function(M, Ya) {	# M = mean (reference); Ya all Y targets
  k <- ncol(Ya[[1]]); p <- nrow(Ya[[1]]); n <- length(Ya)
  M <- cs.scale(M)
  lapply(1:n, function(j){
    y <- Ya[[j]]
    MY <- crossprod(M,y)
    sv <- La.svd(MY,k,k)
    u <- sv$u; u[,k] <- u[,k]*determinant(MY)$sign
    tcrossprod(y,u%*%sv$vt)
  })
}

# fast.ginv
# same as ginv, but without traps (faster)
# used in any function requiring a generalized inverse
fast.ginv <- function(X, tol = sqrt(.Machine$double.eps)){
  k <- ncol(X)
  Xsvd <- La.svd(X, k, k)
  Positive <- Xsvd$d > max(tol * Xsvd$d[1L], 0)
  rtu <-((1/Xsvd$d[Positive]) * t(Xsvd$u[, Positive, drop = FALSE]))
  v <-t(Xsvd$vt)[, Positive, drop = FALSE]
  v%*%rtu
}

# fast.solve
# chooses between fast.ginv or qr.solve, when det might or might not be 0
# used in any function requiring a matrix inverse where the certainty of
# singular matrices is in doubt; mostly phylo. functions
fast.solve <- function(x) if(det(x) > 1e-8) qr.solve(x) else fast.ginv(x)

# tangents
# finds tangents in a matrix based on sliders
# used in all functions associated with pPga.wCurvs
tangents = function(s,x, scaled=FALSE){ # s = curves, x = landmarks
  ts <- x[s[,3],] - x[s[,1],]
  if(scaled==TRUE) {
    ts.scale = sqrt(rowSums(ts^2))
    ts <- ts/ts.scale
  }
  y <- matrix(0, nrow(x), ncol(x))
  y[s[,2],] <- ts
  y
}

# nearest
# finds nearest points on surfaces for sliding semilandmakrs
# used in all functions associated with pPga.wCurves
nearest <- function(X,m,k=4) {
  a <- X[m,]
  b <- sapply(1:nrow(X), function (j) sum((a-X[j,])^2))
  match(sort(b)[2:(k+1)],b)
}

# getU
# calculates U matrix for sliding semilandmarks
# currently not used but retained for posterity
getU <- function(y,tn, surf){
  p <- nrow(tn); k <- ncol(tn)
  Ux <- Uy <- Uz <- matrix(0,p,p)
  if(!is.null(tn)) {
    if(k == 3){ diag(Ux) <- tn[,1]; diag(Uy) <- tn[,2]; diag(Uz) <- tn[,3]} else
    { diag(Ux) <- tn[,1]; diag(Uy) <- tn[,2]; Uz <- NULL}
    U <- rbind(Ux,Uy,Uz)
  }
  if(!is.null(surf)){
    Up1 <- Up2 <- array(0,dim=c(k*p,p))  
    PC <- getSurfPCs(y, surf)
    z11 <- z12 <- cbind(surf,surf); z21 <- z22 <- cbind(p+surf, surf)
    if(k==3) z31 <- z32 <- cbind(2*p+surf, surf)
    pc11 <- PC$p1x; pc12 <- PC$p1y; pc21 <- PC$p2x; pc22 <- PC$p2y
    diag(Up1[1:p,1:p]) <- pc11; diag(Up2[1:p,1:p]) <- pc21
    diag(Up1[(1+p):(2*p),1:p]) <- pc12; diag(Up2[(1+p):(2*p),1:p]) <- pc22
    if(k==3) {pc13 <- PC$p1z; pc23 <- PC$p2z
    diag(Up1[(1+2*p):(3*p),1:p]) <- pc13 
    diag(Up2[(1+2*p):(3*p),1:p]) <- pc23}
  }                   
  U <- cbind(U,Up1,Up2)    

  U                 
}

# Ltemplate
# calculates inverse of bending energy matrix
# used in any function that calculates bending energy
# currently not used but retained for posterity
Ltemplate <-function(Mr, Mt=NULL){
  p <-nrow(Mr); k <- ncol(Mr)
  if(!is.null(Mt)) P <- as.matrix(dist(Mr-Mt)) else P <- as.matrix(dist(Mr))
  if(k==2) {P <-P^2*log(P); P[is.na(P)] <- 0}
  Q <- cbind(1,Mr)
  L<-rbind(cbind(P,Q), cbind(t(Q),matrix(0,k+1,k+1)))
  Linv <- -fast.ginv(L)[1:p,1:p]
  Linv
}

# Ltemplate
# calculates inverse of bending energy matrix and expand it to dimensions of landmarks
# only used if getU is used
# used in a function that calculates bending energy, if get U is used
bigLtemplate <-function(Mr, Mt=NULL){
  p <-nrow(Mr); k <- ncol(Mr)
  if(!is.null(Mt)) P <- as.matrix(dist(Mr-Mt)) else P <- as.matrix(dist(Mr))
  if(k==2) {P <-P^2*log(P); P[is.na(P)] <- 0}
  Q <- rbind(cbind(1,Mr))
  L<-rbind(cbind(P,Q), cbind(t(Q),matrix(0,k+1,k+1)))
  Linv <- -fast.ginv(L)[1:p,1:p]
  if(k==2) Linv <- rbind(cbind(Linv,array(0,dim(Linv))),cbind(array(0,dim(Linv)),Linv))
  if(k==3) Linv <- rbind(cbind(Linv,array(0,dim(Linv)), array(0,dim(Linv))),
                         cbind(array(0,dim(Linv)),Linv,array(0,dim(Linv))),
                         cbind(array(0,dim(Linv)),array(0,dim(Linv)),Linv))
  Linv
}

# pGPA
# GPA with partial Procrustes superimposition
# used in gpagen
pGpa <- function(Y, PrinAxes = FALSE, Proj = FALSE, max.iter = 5){
  iter <- 0
  pb <- txtProgressBar(min = 0, max = max.iter, initial = 0, style=3) 
  setTxtProgressBar(pb,iter)
  n <- length(Y); p <- nrow(Y[[1]]); k <- ncol(Y[[1]])
  Yc <- Map(function(y) center.scale(y), Y)
  CS <- sapply(Yc,"[[","CS")
  Ya <- lapply(Yc,"[[","coords")
  M <- Reduce("+",Ya)/n
  Ya <- apply.pPsup(M, Ya)
  M <- Reduce("+",Ya)/n
  Q <- ss <- n*(1-sum(M^2))
  M <- cs.scale(M)
  iter <- 1
  setTxtProgressBar(pb,iter)
  while(Q > 0.0001){
    iter <- iter+1
    Ya <- apply.pPsup(M, Ya)
    M <- Reduce("+",Ya)/n
    ss2 <- n*(1-sum(M^2))
    Q <- abs(ss-ss2)
    ss <- ss2
    M <- cs.scale(M)
    setTxtProgressBar(pb,iter)
    if(iter > max.iter) break
  }
  if (PrinAxes == TRUE) {
    ref <- M
    rot <- prcomp(ref)$rotation
    for (i in 1:k) if (sign(rot[i, i]) != 1) 
      rot[1:k, i] = -rot[1:k, i]
    Ya <- Map(function(y) y%*%rot, Ya)
    M <- cs.scale(Reduce("+", Ya)/n)
  }
  if(iter < max.iter) setTxtProgressBar(pb,max.iter)
  close(pb)
  list(coords= Ya, CS=CS, iter=iter, consensus=M, Q=Q, nsliders=NULL)
}

# .pGPA
# same as pGPA, but without progress bar option
# used in gpagen
.pGpa <- function(Y, PrinAxes = FALSE, Proj = FALSE, max.iter = 5){
  iter <- 0
  n <- length(Y); p <- nrow(Y[[1]]); k <- ncol(Y[[1]])
  Yc <- Map(function(y) center.scale(y), Y)
  CS <- sapply(Yc,"[[","CS")
  Ya <- lapply(Yc,"[[","coords")
  M <- Reduce("+",Ya)/n
  Ya <- apply.pPsup(M, Ya)
  M <- Reduce("+",Ya)/n
  Q <- ss <- n*(1-sum(M^2))
  M <- cs.scale(M)
  iter <- 1
  while(Q > 0.0001){
    iter <- iter+1
    Ya <- apply.pPsup(M, Ya)
    M <- Reduce("+",Ya)/n
    ss2 <- n*(1-sum(M^2))
    Q <- abs(ss-ss2)
    ss <- ss2
    M <- cs.scale(M)
    if(iter > max.iter) break
  }
  if (PrinAxes == TRUE) {
    ref <- M
    rot <- prcomp(ref)$rotation
    for (i in 1:k) if (sign(rot[i, i]) != 1) 
      rot[1:k, i] = -rot[1:k, i]
    Ya <- Map(function(y) y%*%rot, Ya)
    M <- cs.scale(Reduce("+", Ya)/n)
  }
  list(coords= Ya, CS=CS, iter=iter, consensus=M, Q=Q, nsliders=NULL)
}

# getSurfPCs
# finds PC loadings for surface landmarks
# used in semilandmarks functions, within the larger gpagen framework
getSurfPCs <- function(y, surf){
  V <- La.svd(center(y), nu=0)$vt
  p <- nrow(y); k <- ncol(y)
  pc.match <- 1:p; pc.match[-surf] = NA
  nearpts <- lapply(1:p, function(j) {
    nn <- pc.match[j]
    if(is.na(nn)) 0 else 
      c(nearest(y,nn, k=k+1),nn)})
  tmp.pts <- lapply(1:p, function(j) {
    k <- nearpts[[j]]
    if(sum(k) > 0) x <- center(y[k,]) else x <- NA
    x})
  pc.dir <- lapply(1:p, function(j) {
    x <- tmp.pts[[j]]
    if(is.matrix(x)) {
      pc <- La.svd(x, nu=0)$vt
      s=sign(diag(crossprod(V,pc)))
      pc*s
      } else 0
  })
  p1x <- sapply(1:p, function(j) {x <- pc.dir[[j]]; if(is.matrix(x)) x[1,1] else 0})
  p1y <- sapply(1:p, function(j) {x <- pc.dir[[j]]; if(is.matrix(x)) x[1,2] else 0})
  p2x <- sapply(1:p, function(j) {x <- pc.dir[[j]]; if(is.matrix(x)) x[2,1] else 0})
  p2y <- sapply(1:p, function(j) {x <- pc.dir[[j]]; if(is.matrix(x)) x[2,2] else 0})
  if(k==3) {
    p1z <- sapply(1:p, function(j) {x <- pc.dir[[j]]; if(is.matrix(x)) x[1,3] else 0})
    p2z <- sapply(1:p, function(j) {x <- pc.dir[[j]]; if(is.matrix(x)) x[2,3] else 0})
  } else
  {p1z <- NULL; p2z <- NULL}
  
  list(p1x=p1x,p1y=p1y, p2x=p2x, p2y=p2y, p1z=p1z, p2z=p2z)
}

# semilandmarks.slide.tangents.BE
# slides landmarks along tangents of curves using bending energy
# used in pGpa.wSliders
semilandmarks.slide.tangents.BE <- function(y, tans, ref, L){
  yc <- y - ref
  p <- nrow(yc); k <-ncol(yc)
  if(k==3) {tx <- tans[,1]; ty <- tans[,2]; tz <- tans[,3 ]} else {tx <- tans[,1]; ty <- tans[,2]}
  
  if(k==3) {
    int.part <- fast.ginv(t(t(tx*L)*tx)+t(t(ty*L)*ty)+ 
                            t(t(tz*L)*tz))%*%cbind(tx*L,ty*L,tz*L)
    Ht <- rbind(tx*int.part, ty*int.part, tz*int.part) 
  } else {
    int.part <- fast.ginv(t(t(tx*L)*tx)+t(t(ty*L)*ty))%*%cbind(tx*L,ty*L)
    Ht <- rbind(tx*int.part, ty*int.part) 
  }
  y  - matrix(Ht%*%as.vector(yc), p,k)
}

# semilandmarks.slide.surf.BE
# slides landmarks in PC planes tangent to surfaces using bending energy
# used in pGpa.wSliders
semilandmarks.slide.surf.BE <- function(y, surf, ref, L){
  yc <- y - ref
  p <- nrow(yc); k <-ncol(yc)
  PC <- getSurfPCs(y, surf)
  p1x <- PC$p1x; p1y <- PC$p1y; p1z <- PC$p1z; p2x <- PC$p2x; p2y <- PC$p2y; p2z <- PC$p2z
  if(k==3) {
    int.part <- fast.ginv(t(t(p1x*L)*p1x)+t(t(p1y*L)*p1y)+ 
                            t(t(p1z*L)*p1z))%*%cbind(p1x*L,p1y*L,p1z*L)
    Hp1 <- rbind(p1x*int.part, p1y*int.part, p1z*int.part) 
  } else {
    int.part <- fast.ginv(t(t(p1x*L)*p1x)+t(t(p1y*L)*p1y))%*%cbind(p1x*L,p1y*L)
    Hp1 <- rbind(p1x*int.part, p1y*int.part) 
  }
  if(k==3) {
    int.part <- fast.ginv(t(t(p2x*L)*p2x)+t(t(p2y*L)*p2y)+ 
                            t(t(p2z*L)*p2z))%*%cbind(p2x*L,p2y*L,p2z*L)
    Hp2 <- rbind(p2x*int.part, p2y*int.part, p2z*int.part) 
  } else {
    int.part <- fast.ginv(t(t(p2x*L)*p2x)+t(t(p2y*L)*p2y))%*%cbind(p2x*L,p2y*L)
    Hp2 <- rbind(p2x*int.part, p2y*int.part) 
  }
  y  - matrix( Hp1%*%as.vector(yc) + Hp2%*%as.vector(yc), p,k) 
}

# semilandmarks.slide.tangents.surf.BE
# slides landmarks along tangents of curves and PC planes of surfaces using bending energy
# used in pGpa.wSliders
semilandmarks.slide.tangents.surf.BE <- function(y, tans, surf, ref, L){
  yc <- y - ref
  p <- nrow(yc); k <-ncol(yc)
  if(k==3) {tx <- tans[,1]; ty <- tans[,2]; tz <- tans[,3 ]} else {tx <- tans[,1]; ty <- tans[,2]}
  if(k==3) {
    int.part <- fast.ginv(t(t(tx*L)*tx)+t(t(ty*L)*ty)+ 
                            t(t(tz*L)*tz))%*%cbind(tx*L,ty*L,tz*L)
    Ht <- rbind(tx*int.part, ty*int.part, tz*int.part) 
  } else {
    int.part <- fast.ginv(t(t(tx*L)*tx)+t(t(ty*L)*ty))%*%cbind(tx*L,ty*L)
    Ht <- rbind(tx*int.part, ty*int.part) 
  }
  PC <- getSurfPCs(y, surf)
  p1x <- PC$p1x; p1y <- PC$p1y; p1z <- PC$p1z; p2x <- PC$p2x; p2y <- PC$p2y; p2z <- PC$p2z
  if(k==3) {
    int.part <- fast.ginv(t(t(p1x*L)*p1x)+t(t(p1y*L)*p1y)+ 
                            t(t(p1z*L)*p1z))%*%cbind(p1x*L,p1y*L,p1z*L)
    Hp1 <- rbind(p1x*int.part, p1y*int.part, p1z*int.part) 
  } else {
    int.part <- fast.ginv(t(t(p1x*L)*p1x)+t(t(p1y*L)*p1y))%*%cbind(p1x*L,p1y*L)
    Hp1 <- rbind(p1x*int.part, p1y*int.part) 
  }
  if(k==3) {
    int.part <- fast.ginv(t(t(p2x*L)*p2x)+t(t(p2y*L)*p2y)+ 
                            t(t(p2z*L)*p2z))%*%cbind(p2x*L,p2y*L,p2z*L)
    Hp2 <- rbind(p2x*int.part, p2y*int.part, p2z*int.part) 
  } else {
    int.part <- fast.ginv(t(t(p2x*L)*p2x)+t(t(p2y*L)*p2y))%*%cbind(p2x*L,p2y*L)
    Hp2 <- rbind(p2x*int.part, p2y*int.part) 
  }
  y  - matrix(Ht%*%as.vector(yc) + Hp1%*%as.vector(yc) + Hp2%*%as.vector(yc), p,k) 
}

# semilandmarks.slide.tangents.procD
# slides landmarks along tangents of curves using minimized ProcD
# used in pGpa.wSliders

# Based on the equation y -U%*%solve(crossprod(U))%*%crossprod(U,(y-ref))
#                          LP             MP                RP
# left part (LP), middle part(MP) and right part (RP) are accomplished faster in the code in this function.

semilandmarks.slide.tangents.procD <- function(y,tans, ref){
  yc <- y - ref
  p <- nrow(yc); k <-ncol(yc)
  if(k==3) {ycx <- yc[,1]; ycy <- yc[,2]; ycz <- yc[,3 ]} else {ycx <- yc[,1]; ycy <- yc[,2]}
  if(k==3) {tx <- tans[,1]; ty <- tans[,2]; tz <- tans[,3 ]} else {tx <- tans[,1]; ty <- tans[,2]}
  if(k==3){
    RP = tx*ycx+ty*ycy+tz*ycz
    MP = rowSums(tans^2)
    RMP = RP/MP; RMP[!is.finite(RMP)] = 0
    y - tans*RMP
  } else {
    RP = tx*ycx+ty*ycy 
    MP = rowSums(tans^2)
    RMP = RP/MP; RMP[!is.finite(RMP)] = 0
    y - tans*RMP
  }
}

# semilandmarks.slide.surf.procD
# slides landmarks within PC planes tangent to surfaces using minimized ProcD
# used in pGpa.wSliders

# Based on the equation y -U%*%solve(crossprod(U))%*%crossprod(U,(y-ref))
#                          LP             MP                RP
# left part (LP), middle part(MP) and right part (RP) are accomplished faster in the code in this function.

semilandmarks.slide.surf.procD <- function(y,surf, ref){
  yc <- y - ref
  p <- nrow(yc); k <-ncol(yc)
  PC <- getSurfPCs(y, surf)
  p1x <- PC$p1x; p1y <- PC$p1y; p1z <- PC$p1z; p2x <- PC$p2x; p2y <- PC$p2y; p2z <- PC$p2z
  if(k==3) {ycx <- yc[,1]; ycy <- yc[,2]; ycz <- yc[,3 ]} else {ycx <- yc[,1]; ycy <- yc[,2]}
  if(k==3){
    RP = c(p1x*ycx+p1y*ycy+p1z*ycz,p2x*ycx+p2y*ycy+p2z*ycz)
    MP = c(p1x^2+p1y^2+p1z^2,p2x^2+p2y^2+p2z^2)
    RMP = RP/MP; RMP[!is.finite(RMP)] = 0
    y - cbind(p1x*RMP[1:p]+p2x*RMP[-(1:p)], p1y*RMP[1:p]+p2y*RMP[-(1:p)], 
              p1z*RMP[1:p]+p2z*RMP[-(1:p)])
  } else {
    RP = c(p1x*ycx+p1y*ycy, p2x*ycx+p2y*ycy)
    MP = c(p1x^2+p1y^2, p2x^2+p2y^2)
    RMP = RP/MP; RMP[!is.finite(RMP)] = 0
    y - cbind(p1x*RMP[1:p]+p2x*RMP[-(1:p)], p1y*RMP[1:p]+p2y*RMP[-(1:p)])
  }
}

# semilandmarks.slide.tangents.surf.procD
# slides landmarks along tangents of curves and within tangent planes on surfaces using minimized ProcD
# used in pGpa.wSliders

# Based on the equation y -U%*%solve(crossprod(U))%*%crossprod(U,(y-ref))
#                          LP             MP                RP
# left part (LP), middle part(MP) and right part (RP) are accomplished faster in the code in this function.

semilandmarks.slide.tangents.surf.procD <- function(y,tans,surf, ref){
  yc <- y - ref
  p <- nrow(yc); k <-ncol(yc)
  if(k==3) {tx <- tans[,1]; ty <- tans[,2]; tz <- tans[,3 ]} else {tx <- tans[,1]; ty <- tans[,2]}
  PC <- getSurfPCs(y, surf)
  p1x <- PC$p1x; p1y <- PC$p1y; p1z <- PC$p1z; p2x <- PC$p2x; p2y <- PC$p2y; p2z <- PC$p2z
  if(k==3) {ycx <- yc[,1]; ycy <- yc[,2]; ycz <- yc[,3 ]} else {ycx <- yc[,1]; ycy <- yc[,2]}
  if(k==3){
    RPt = tx*ycx+ty*ycy+tz*ycz
    MPt = rowSums(tans^2)
    RMPt = RPt/MPt; RMPt[!is.finite(RMPt)] = 0
    RPs = c(p1x*ycx+p1y*ycy+p1z*ycz,p2x*ycx+p2y*ycy+p2z*ycz)
    MPs = c(p1x^2+p1y^2+p1z^2,p2x^2+p2y^2+p2z^2)
    RMPs = RPs/MPs; RMPs[!is.finite(RMPs)] = 0
    y - (tans*RMPt+cbind(p1x*RMPs[1:p]+p2x*RMPs[-(1:p)], p1y*RMPs[1:p]+p2y*RMPs[-(1:p)], 
                         p1z*RMPs[1:p]+p2z*RMPs[-(1:p)]))
  } else {
    RPt = tx*ycx+ty*ycy
    MPt = rowSums(tans^2)
    RMPt = RPt/MPt; RMPt[!is.finite(RMPt)] = 0
    RPs = c(p1x*ycx+p1y*ycy,p2x*ycx+p2y*ycy)
    MPs = c(p1x^2+p1y^2,p2x^2+p2y^2)
    RMPs = RPs/MPs; RMPs[!is.finite(RMPs)] = 0
    y - (tans*RMPt+cbind(p1x*RMPs[1:p]+p2x*RMPs[-(1:p)], p1y*RMPs[1:p]+p2y*RMPs[-(1:p)]))
  }
}

# BE.slide
# performs sliding iterations using bending energy
# used in pGpa.wSliders
BE.slide <- function(curves, surf, Ya, ref, max.iter=5){# see pGpa.wCurves for variable meaning
  n <- length(Ya); p <- nrow(Ya[[1]]); k <- ncol(Ya[[1]])
  iter <- 1 # from initial rotation of Ya
  pb <- txtProgressBar(min = 0, max = max.iter, initial = 0, style=3) 
  slid0 <- Ya
  Q <- ss0 <- sum(Reduce("+",Ya)^2)/n
  setTxtProgressBar(pb,iter)
  while(Q > 0.0001){
    iter <- iter+1
    if(!is.null(curves)) tans <- Map(function(y) tangents(curves, y, scaled=TRUE), slid0)
    L <- Ltemplate(ref)
    if(is.null(surf) & !is.null(curves))
      slid <- Map(function(tn,y) semilandmarks.slide.tangents.BE(y, tn, ref, L), tans, slid0)
    if(!is.null(surf) & is.null(curves))
      slid <- Map(function(y) semilandmarks.slide.surf.BE(y, surf, ref, L), slid0)
    if(!is.null(surf) & !is.null(curves))
      slid <- Map(function(tn,y) semilandmarks.slide.tangents.surf.BE(y, tn, surf, ref, L), tans, slid0)
    ss <- sum(Reduce("+",slid)^2)/n
    slid0 <- apply.pPsup(ref,slid)
    ref = cs.scale(Reduce("+", slid0)/n)
    Q <- abs(ss0-ss)
    ss0 <- ss
    setTxtProgressBar(pb,iter)
    if(iter >= max.iter) break
  }
  if(iter < max.iter) setTxtProgressBar(pb,max.iter)
  close(pb)
  list(coords=slid0, consensus=ref, iter=iter+1, Q=Q)
}

# .BE.slide
# same as BE.slide, but without progress bar option
# used in pGpa.wSliders
.BE.slide <- function(curves, surf, Ya, ref, max.iter=5){# see pGpa.wCurves for variable meaning
  n <- length(Ya); p <- nrow(Ya[[1]]); k <- ncol(Ya[[1]])
  iter <- 1 # from initial rotation of Ya
  slid0 <- Ya
  Q <- ss0 <- sum(Reduce("+",Ya)^2)/n
  while(Q > 0.0001){
    iter <- iter+1
    if(!is.null(curves)) tans <- Map(function(y) tangents(curves, y, scaled=TRUE), slid0)
    L <- Ltemplate(ref)
    if(is.null(surf) & !is.null(curves))
      slid <- Map(function(tn,y) semilandmarks.slide.tangents.BE(y, tn, ref, L), tans, slid0)
    if(!is.null(surf) & is.null(curves))
      slid <- Map(function(y) semilandmarks.slide.surf.BE(y, surf, ref, L), slid0)
    if(!is.null(surf) & !is.null(curves))
      slid <- Map(function(tn,y) semilandmarks.slide.tangents.surf.BE(y, tn, surf, ref, L), tans, slid0)
    ss <- sum(Reduce("+",slid)^2)/n
    slid0 <- apply.pPsup(ref,slid)
    ref = cs.scale(Reduce("+", slid0)/n)
    Q <- abs(ss0-ss)
    ss0 <- ss
    if(iter >= max.iter) break
  }
  list(coords=slid0, consensus=ref, iter=iter+1, Q=Q)
}

# procD.slide
# performs sliding iterations using minimized ProcD
# used in pGpa.wSliders
procD.slide <- function(curves, surf, Ya, ref, max.iter=5){# see pGpa.wCurves for variable meaning
  n <- length(Ya); p <- nrow(Ya[[1]]); k <- ncol(Ya[[1]])
  iter <- 1 # from initial rotation of Ya
  pb <- txtProgressBar(min = 0, max = max.iter, initial = 0, style=3) 
  slid0 <- Ya
  Q <- ss0 <- sum(Reduce("+",Ya)^2)/n
  setTxtProgressBar(pb,iter)
  while(Q > 0.0001){
    iter <- iter+1
    if(!is.null(curves)) tans <- Map(function(y) tangents(curves, y, scaled=TRUE), slid0)
    if(is.null(surf) & !is.null(curves))
      slid <- Map(function(tn,y) semilandmarks.slide.tangents.procD(y, tn, ref), tans, slid0)
    if(!is.null(surf) & is.null(curves))
      slid <- Map(function(y) semilandmarks.slide.surf.procD(y, surf, ref), slid0)
    if(!is.null(surf) & !is.null(curves))
      slid <- Map(function(tn,y) semilandmarks.slide.tangents.surf.procD(y, tn, surf, ref), tans, slid0)
    ss <- sum(Reduce("+",slid)^2)/n
    slid0 <- apply.pPsup(ref,slid)
    ref = cs.scale(Reduce("+", slid0)/n)
    Q <- abs(ss0-ss)
    ss0 <- ss
    setTxtProgressBar(pb,iter)
    if(iter >=max.iter) break
  }
  if(iter < max.iter) setTxtProgressBar(pb,max.iter)
  close(pb)
  list(coords=slid0, consensus=ref, iter=iter+1, Q=Q)
}

# .procD.slide
# same as procD.slide, but without progress bar option
# used in pGpa.wSliders
.procD.slide <- function(curves, surf, Ya, ref, max.iter=5){# see pGpa.wCurves for variable meaning
  n <- length(Ya); p <- nrow(Ya[[1]]); k <- ncol(Ya[[1]])
  iter <- 1 # from initial rotation of Ya
  slid0 <- Ya
  Q <- ss0 <- sum(Reduce("+",Ya)^2)/n
  while(Q > 0.0001){
    iter <- iter+1
    if(!is.null(curves)) tans <- Map(function(y) tangents(curves, y, scaled=TRUE), slid0)
    if(is.null(surf) & !is.null(curves))
      slid <- Map(function(tn,y) semilandmarks.slide.tangents.procD(y, tn, ref), tans, slid0)
    if(!is.null(surf) & is.null(curves))
      slid <- Map(function(y) semilandmarks.slide.surf.procD(y, surf, ref), slid0)
    if(!is.null(surf) & !is.null(curves))
      slid <- Map(function(tn,y) semilandmarks.slide.tangents.surf.procD(y, tn, surf, ref), tans, slid0)
    ss <- sum(Reduce("+",slid)^2)/n
    slid0 <- apply.pPsup(ref,slid)
    ref = cs.scale(Reduce("+", slid0)/n)
    Q <- abs(ss0-ss)
    ss0 <- ss
    if(iter >=max.iter) break
  }
  list(coords=slid0, consensus=ref, iter=iter+1, Q=Q)
}

# pGPA.wSliders
# GPA with partial Procrustes superimposition, incorporating semilandmarks
# used in gpagen
pGpa.wSliders <- function(Y, curves, surf, ProcD = TRUE, PrinAxes = FALSE, Proj = FALSE, max.iter = 5){
  n <- length(Y); p <- nrow(Y[[1]]); k <- ncol(Y[[1]])
  Yc <- Map(function(y) center.scale(y), Y)
  CS <- sapply(Yc,"[[","CS")
  Ya <- lapply(Yc,"[[","coords")
  Ya <- apply.pPsup(Ya[[1]], Ya)
  M <- Reduce("+", Ya)/n
  if(ProcD == FALSE) gpa.slide <- BE.slide(curves, surf, Ya, ref=M, max.iter=max.iter) else 
    gpa.slide <- procD.slide(curves, surf, Ya, ref=M, max.iter=max.iter)
  Ya <- gpa.slide$coords
  M <- gpa.slide$consensus
  iter <- gpa.slide$iter
  Q <- gpa.slide$Q
  if (PrinAxes == TRUE) {
    ref <- M
    rot <- prcomp(ref)$rotation
    for (i in 1:k) if (sign(rot[i, i]) != 1) 
      rot[1:k, i] = -rot[1:k, i]
    Ya <- Map(function(y) y%*%rot, Ya)
    M <- center.scale(Reduce("+", Ya)/n)$coords
  }
  list(coords= Ya, CS=CS, iter=iter, consensus=M, Q=Q, nsliders=NULL)
}

# .pGPA.wSliders
# same as pGPA.wSliders, without option for progress bar
# used in gpagen
.pGpa.wSliders <- function(Y, curves, surf, ProcD = TRUE, PrinAxes = FALSE, Proj = FALSE, max.iter = 5){
  n <- length(Y); p <- nrow(Y[[1]]); k <- ncol(Y[[1]])
  Yc <- Map(function(y) center.scale(y), Y)
  CS <- sapply(Yc,"[[","CS")
  Ya <- lapply(Yc,"[[","coords")
  Ya <- apply.pPsup(Ya[[1]], Ya)
  M <- Reduce("+", Ya)/n
  if(ProcD == FALSE) gpa.slide <- .BE.slide(curves, surf, Ya, ref=M, max.iter=max.iter) else 
    gpa.slide <- .procD.slide(curves, surf, Ya, ref=M, max.iter=max.iter)
  Ya <- gpa.slide$coords
  M <- gpa.slide$consensus
  iter <- gpa.slide$iter
  Q <- gpa.slide$Q
  if (PrinAxes == TRUE) {
    ref <- M
    rot <- prcomp(ref)$rotation
    for (i in 1:k) if (sign(rot[i, i]) != 1) 
      rot[1:k, i] = -rot[1:k, i]
    Ya <- Map(function(y) y%*%rot, Ya)
    M <- center.scale(Reduce("+", Ya)/n)$coords
  }
  list(coords= Ya, CS=CS, iter=iter, consensus=M, Q=Q, nsliders=NULL)
}

# tps
#
#
tps<-function(matr, matt, n,sz=1.5, pt.bg="black",
              grid.col="black", grid.lwd=1, grid.lty=1, refpts=FALSE){		#DCA: altered from J. Claude: 2D only	
  xm<-min(matr[,1])
  ym<-min(matr[,2])
  xM<-max(matr[,1])
  yM<-max(matr[,2])
  rX<-xM-xm; rY<-yM-ym
  a<-seq(xm-1/5*rX, xM+1/5*rX, length=n)
  b<-seq(ym-1/5*rX, yM+1/5*rX,by=(xM-xm)*7/(5*(n-1)))
  m<-round(0.5+(n-1)*(2/5*rX+ yM-ym)/(2/5*rX+ xM-xm))
  M<-as.matrix(expand.grid(a,b))
  ngrid<-tps2d(M,matr,matt)
  plot(ngrid, cex=0.2,asp=1,axes=FALSE,xlab="",ylab="")
  for (i in 1:m){lines(ngrid[(1:n)+(i-1)*n,], col=grid.col,lwd=grid.lwd,lty=grid.lty)}
  for (i in 1:n){lines(ngrid[(1:m)*n-i+1,], col=grid.col,lwd=grid.lwd,lty=grid.lty)}
  if(refpts==FALSE) points(matt,pch=21,bg=pt.bg,cex=sz) else points(matr,pch=21,bg=pt.bg,cex=sz)
}

# tps2d
#
#
tps2d<-function(M, matr, matt)
{p<-dim(matr)[1]; q<-dim(M)[1]; n1<-p+3
P<-matrix(NA, p, p)
for (i in 1:p)
{for (j in 1:p){
  r2<-sum((matr[i,]-matr[j,])^2)
  P[i,j]<- r2*log(r2)}}
P[which(is.na(P))]<-0
Q<-cbind(1, matr)
L<-rbind(cbind(P,Q), cbind(t(Q),matrix(0,3,3)))
m2<-rbind(matt, matrix(0, 3, 2))
coefx<-fast.solve(L)%*%m2[,1]
coefy<-fast.solve(L)%*%m2[,2]
fx<-function(matr, M, coef)
{Xn<-numeric(q)
for (i in 1:q)
{Z<-apply((matr-matrix(M[i,],p,2,byrow=TRUE))^2,1,sum)
Xn[i]<-coef[p+1]+coef[p+2]*M[i,1]+coef[p+3]*M[i,2]+sum(coef[1:p]*(Z*log(Z)))}
Xn}
matg<-matrix(NA, q, 2)
matg[,1]<-fx(matr, M, coefx)
matg[,2]<-fx(matr, M, coefy)
matg}

# tps2d3d
#
#
tps2d3d<-function(M, matr, matt, PB=TRUE){		#DCA: altered from J. Claude 2008  
  p<-dim(matr)[1]; k<-dim(matr)[2];q<-dim(M)[1]
  Pdist<-as.matrix(dist(matr))
  ifelse(k==2,P<-Pdist^2*log(Pdist^2),P<- Pdist) 
  P[which(is.na(P))]<-0
  Q<-cbind(1, matr)
  L<-rbind(cbind(P,Q), cbind(t(Q),matrix(0,k+1,k+1)))
  m2<-rbind(matt, matrix(0, k+1, k))   
  coefx<-fast.solve(L)%*%m2[,1]
  coefy<-fast.solve(L)%*%m2[,2]
  if(k==3){coefz<-fast.solve(L)%*%m2[,3]}
  fx<-function(matr, M, coef, step){
    Xn<-numeric(q)
    for (i in 1:q){
      Z<-apply((matr-matrix(M[i,],p,k,byrow=TRUE))^2,1,sum)  
      ifelse(k==2,Z1<-Z*log(Z),Z1<-sqrt(Z)); Z1[which(is.na(Z1))]<-0
      ifelse(k==2,Xn[i]<-coef[p+1]+coef[p+2]*M[i,1]+coef[p+3]*M[i,2]+sum(coef[1:p]*Z1),
             Xn[i]<-coef[p+1]+coef[p+2]*M[i,1]+coef[p+3]*M[i,2]+coef[p+4]*M[i,3]+sum(coef[1:p]*Z1))
      if(PB==TRUE){setTxtProgressBar(pb, step + i)}
    }    
    Xn}
  matg<-matrix(NA, q, k)
  if(PB==TRUE){pb <- txtProgressBar(min = 0, max = q*k, style = 3) }
  matg[,1]<-fx(matr, M, coefx, step = 1)
  matg[,2]<-fx(matr, M, coefy, step=q)
  if(k==3){matg[,3]<-fx(matr, M, coefz, step=q*2)
  } 
  if(PB==TRUE) close(pb)
  matg
}

# pcoa
# acquires principal coordinates from distance matrices
# used in all functions with 'procD.lm" via procD.fit
pcoa <- function(D){
  options(warn=-1)
  if(class(D) != "dist") stop("function only works with distance matrices")
  cmd <- cmdscale(D, k=attr(D, "Size") -1, eig=TRUE)
  options(warn=0)
  p <- length(cmd$eig[zapsmall(cmd$eig) > 0])
  Yp <- cmd$points[,1:p]
  Yp
}

# In development for various functions

model.matrix.g <- function(f1, data = NULL) {
  f1 <- as.formula(f1)
  Terms <- terms(f1)
  labs <- attr(Terms, "term.labels")
  if(!is.null(data)) {
    matches <- na.omit(match(labs, names(data)))
    dat <- as.data.frame(data[matches]) 
  } else dat <- NULL
  model.matrix(f1, data=dat)
}

# gdf.to.df
# attempts to coerce a geomorph data frame to a data frame
# but only for relevant parts
# used in procD.fit
gdf.to.df <- function(L){
  if(!is.list(L)) stop("Missing list to convert to data frame")
  check1 <- sapply(L, class)
  match1 <- match(check1, c("numeric", "matrix", "vector", "factor"))
  Lnew <- L[!is.na(match1)]
  check2 <- sapply(Lnew, NROW)
  if(length(unique(check2)) == 1) Lnew <- Lnew else {
    check3 <- as.vector(by(check2, check2, length))
    check4 <- check2[which.max(check3)]
    Lnew <- Lnew[check2 == check4]
  }
  as.data.frame(Lnew)
}

# procD.fit + subfunctions
# lm-like fit modified for Procrustes residuals 
# general workhorse for all 'procD.lm' functions
# used in all 'procD.lm' functions

# procD.fit.lm
# base for procD.fit
# uses lm object as a start
procD.fit.lm <- function(a){
  # set-up
  w <- a$w
  if(any(w <= 0)) stop("Weights must be positive")
  o <-a$offset
  dat <- a$data
  Y <- dat$Y
  X <- a$x
  n <- NROW(Y)
  SS.type <- a$SS.type
  dat <- a$data
  wY <- Y*sqrt(w); wX <- X*sqrt(w)
  # data and design matrix
  Terms <- a$terms
  X.k <- attr(X, "assign")
  k <- length(X.k)
  QRx <- qr(X)
  X <- X[, QRx$pivot, drop = FALSE]
  X <- X[, 1:QRx$rank, drop = FALSE]
  X.k <- X.k[QRx$pivot][1:QRx$rank]
  uk <- unique(X.k)
  k <- length(uk) - 1
  # SS types: reduced and full X matrices
  if(SS.type == "III"){
    Xrs <- lapply(2:length(uk), function(j)  Xj <- X[, X.k %in% uk[-j]])
    Xfs <- lapply(2:length(uk), function(j)  X)
  } 
  if(SS.type == "II") {
    fac <- attr(Terms, "factor")
    fac <- crossprod(fac[-1,])
<<<<<<< HEAD
    int <- attr(Terms, "intercept")
=======
>>>>>>> 6e2cadc2
    Xrs <- lapply(1:NROW(fac), function(j){
      ind <- ifelse(fac[j,] < fac[j,j], 1, 0)
      if(int == 1) ind <- c(1, ind)
      X[,which(ind == 1)]
    })
    Xfs <- lapply(1:NROW(fac), function(j){
      ind <- ifelse(fac[j,] < fac[j,j], 1, 0)
      ind[j] <- 1
      if(int == 1) ind <- c(1, ind)
      X[,which(ind == 1)]
    })
  } 
  if(SS.type == "I") {
    Xs <- lapply(1:length(uk), function(j)  Xj <- X[, X.k %in% uk[1:j]])
    Xrs <- Xs[1:k]
    Xfs <- Xs[2:(k+1)]
  }
  # unweighted output
  QRs.reduced <- lapply(Xrs, function(x) qr(x))
  fits.reduced <- lapply(Xrs, function(x) lm.fit(as.matrix(x),Y, offset = o))
  fitted.reduced <- lapply(fits.reduced, function(x) as.matrix(x$fitted.values))
  residuals.reduced <- lapply(fits.reduced, function(x) as.matrix(x$residuals))
  coefficients.reduced <- lapply(fits.reduced, function(x) as.matrix(x$coefficients))
  QRs.full <- lapply(Xfs, function(x) qr(x))
  fits.full <- lapply(Xfs, function(x) lm.fit(as.matrix(x),Y, offset = o))
  fitted.full <- lapply(fits.full, function(x) as.matrix(x$fitted.values))
  residuals.full <- lapply(fits.full, function(x) as.matrix(x$residuals))
  coefficients.full <- lapply(fits.full, function(x) as.matrix(x$coefficients))
  # weighted output
  if(sum(w) == n) {
    wXrs <- Xrs
    wQRs.reduced <- QRs.reduced
    wFitted.reduced <- fitted.reduced 
    wResiduals.reduced <- residuals.reduced
    wCoefficients.reduced <- coefficients.reduced
    wXfs <- Xfs
    wQRs.full <- QRs.full
    wFitted.full <- fitted.full
    wResiduals.full <- residuals.full
    wCoefficients.full <- coefficients.full
  } else{
    wXrs <- lapply(Xrs, function(x) x*sqrt(w))
    wQRs.reduced <- lapply(wXrs, function(x) qr(x))
    wfits.reduced <- lapply(Xrs, function(x) lm.wfit(as.matrix(x),Y, w, offset = o))
    wFitted.reduced <- lapply(wfits.reduced, function(x) as.matrix(x$fitted.values))
    wResiduals.reduced <- lapply(wfits.reduced, function(x) as.matrix(x$residuals))
    wCoefficients.reduced <- lapply(wfits.reduced, function(x) as.matrix(x$coefficients))
    wXfs <- lapply(Xfs, function(x) x*sqrt(w))
    wQRs.full <- lapply(wXfs, function(x) qr(x))
    wfits.full <- lapply(Xfs, function(x) lm.wfit(as.matrix(x),Y, w, offset = o))
    wFitted.full<- lapply(wfits.full, function(x) as.matrix(x$fitted.values))
    wResiduals.full <- lapply(wfits.full, function(x) as.matrix(x$residuals))
    wCoefficients.full <- lapply(wfits.full, function(x) as.matrix(x$coefficients))
  }
  # additional output
  term.labels <- attr(Terms, "term.labels")
  out <- list(Y=Y, wY=wY, X=X, Xrs=Xrs, Xfs=Xfs,
              wX=wX, wXrs=wXrs, wXfs=wXfs,
              QRs.reduced = QRs.reduced, 
              QRs.full = QRs.full, 
              wQRs.reduced = wQRs.reduced, 
              wQRs.full = wQRs.full, 
              fitted.reduced = fitted.reduced, 
              fitted.full = fitted.full, 
              wFitted.reduced =wFitted.reduced,
              wFitted.full = wFitted.full,
              residuals.reduced = residuals.reduced, 
              residuals.full = residuals.full,
              wResiduals.reduced = wResiduals.reduced,
              wResiduals.full = wResiduals.full,
              coefficients.reduced = coefficients.reduced, 
              coefficients.full = coefficients.full, 
              wCoefficients.reduced = wCoefficients.reduced,
              wCoefficients.full = wCoefficients.full,
              weights = w, data = dat, 
              SS.type = SS.type,
              Terms = Terms, term.labels = term.labels)
  class(out) <- "procD.fit"
  invisible(out)
}

# procD.fit.int
# base for procD.fit
# same as procD.fit.lm, but special case where only an intercept is found
procD.fit.int <- function(a) {
  # set-up
  w <- a$w
  if(any(w <= 0)) stop("Weights must be positive")
  o <-a$offset
  dat <- a$data
  Y <- dat$Y
  X <- a$x
  n <- NROW(Y)
  SS.type <- a$SS.type
  dat <- a$data
  wY <- Y*sqrt(w); wX <- X*sqrt(w)
  Terms <- a$terms
  # unweighted output
  Xrs <- NULL
  QRs.reduced <- NULL
  fits.reduced <- NULL
  fitted.reduced <- NULL
  residuals.reduced <- NULL
  coefficients.reduced <- NULL
  Xfs <- list(X)
  QRs.full <- list(qr(X))
  fits.full <- lm.fit(as.matrix(X),Y, offset = o)
  fitted.full <- list(as.matrix(fits.full$fitted.values))
  residuals.full <- list(as.matrix(fits.full$residuals))
  coefficients.full <- list(as.matrix(fits.full$coefficients))
  # weighted output
  if(sum(w) == n){
    wQRs.reduced <- QRs.reduced
    wFitted.reduced <- fitted.reduced 
    wResiduals.reduced <- residuals.reduced
    wCoefficients.reduced <- coefficients.reduced
    wXrs <- Xrs
    wFitted.reduced <- fitted.reduced 
    wResiduals.reduced <- residuals.reduced
    wCoefficients.reduced <- coefficients.reduced
    wXfs <- Xfs
    wQRs.full <- QRs.full
    wFitted.full <- fitted.full
    wResiduals.full <- residuals.full
    wCoefficients.full <- coefficients.full
  } else{
    wXrs <- NULL
    wQRs.reduced <- NULL
    wFitted.reduced <- NULL
    wResiduals.reduced <- NULL
    wCoefficients.reduced <- NULL
    wXfs <- list(X*sqrt(w))
    wQRs.full <- list(qr(X*sqrt(w)))
    wfits.full <- lm.wfit(as.matrix(X),Y, w = w, offset = o)
    wFitted.full<- list(as.matrix(wfits.full$fitted.values))
    wResiduals.full <- list(as.matrix(wfits.full$residuals))
    wCoefficients.full <- list(as.matrix(wfits.full$coefficients))
  }
  term.labels <- attr(Terms, "term.labels")
  out <- list(Y=Y, wY=wY, X=X, Xrs=Xrs, Xfs=Xfs,
              wX=wX, wXrs=wXrs, wXfs=wXfs,
              QRs.reduced = QRs.reduced, 
              QRs.full = QRs.full, 
              wQRs.reduced = wQRs.reduced, 
              wQRs.full = wQRs.full, 
              fitted.reduced = fitted.reduced, 
              fitted.full = fitted.full, 
              wFitted.reduced =wFitted.reduced,
              wFitted.full =wFitted.full,
              residuals.reduced = residuals.reduced, 
              residuals.full = residuals.full,
              wResiduals.reduced = wResiduals.reduced,
              wResiduals.full = wResiduals.full,
              coefficients.reduced = coefficients.reduced, 
              coefficients.full = coefficients.full, 
              wCoefficients.reduced = wCoefficients.reduced,
              wCoefficients.full = wCoefficients.full,
              weights = w, data = dat, 
              contrasts = contrasts, SS.type = NULL,
              Terms = Terms, term.labels = term.labels)
  class(out) <- "procD.fit"
  invisible(out)
}

# procD.fit
# calls one of previous functions, depending on conditions
procD.fit <- function(f1, keep.order=FALSE, pca=TRUE, data = NULL, ...){
  if(is.null(data)) cat("\nWarning: no geomorph data frame provided.  
      If an error occurs, this might be the reason.\n")
  dots <- list(...)
  SS.type <- dots$SS.type
  if(is.null(SS.type)) SS.type <- "I"
  if(is.na(match(SS.type, c("I","II", "III")))) SS.type <- "I"
  if(any(class(f1)=="lm")) {
    d <- f1$model
    form <- formula(terms(f1), keep.order = keep.order)
    form.adj <- update(form, Y ~.)
    form[[2]] <- form.adj[[2]]
    Terms <- terms(form, keep.order = keep.order)
    tl <- attr(Terms, "term.labels")
    if(length(tl) == 0){
      dat <- as.data.frame(list())
      dat$Y <- d$Y
    } else {
      dat <- lapply(1:length(tl), 
                    function(j) try(get(as.character(tl[j]), 
                                        d), silent = TRUE))
      names(dat) <- tl
      dat <- as.data.frame(dat)
    }
    x <- model.matrix(Terms, data = d)
    w <- f1$weights
    o <- f1$offset
    t <- f1$terms
    f <- form
    pdf.args <- list(data=dat, x=x, w=w, offset=o, terms=t, formula=f,
                     SS.type = SS.type)
  } else {
    form.in <- formula(f1)
    d <- list()
    if(is.null(data)) 
      d$Y <- eval(form.in[[2]], envir = parent.frame()) else
        d$Y <- eval(form.in[[2]], envir = data)
    if(class(d$Y) == "dist") d$Y <- pcoa(d$Y) else
      if(length(dim(d$Y)) == 3)  d$Y <- two.d.array(d$Y) else 
        d$Y <- as.matrix(d$Y)
    n <- NROW(d$Y)
    form <- formula(terms(f1), keep.order = keep.order)
    form.adj <- update(form, Y ~.)
    form[[2]] <- form.adj[[2]]
    Terms <- terms(form, keep.order=keep.order)
    tl <- unique(unlist(strsplit(attr(Terms, "term.labels"), ":")))
    log.check <- grep("log", tl)
    scale.check <- grep("scale", tl)
    exp.check <- grep("exp", tl)
    poly.check <- grep("poly", tl)
    if(length(log.check) > 0) for(i in 1:length(log.check)){
      tlf <- tl[log.check[i]] 
      tlf <- gsub("log\\(", "", tlf)
      tlf <- gsub("\\)", "", tlf)
      tl[log.check[i]]<- tlf
    }
    if(length(scale.check) > 0) for(i in 1:length(scale.check)){
      tlf <- tl[scale.check[i]] 
      tlf <- gsub("scale\\(", "", tlf)
      tlf <- gsub("\\)", "", tlf)
      tl[scale.check[i]]<- tlf
    }
    if(length(exp.check) > 0) for(i in 1:length(exp.check)){
      tlf <- tl[exp.check[i]] 
      tlf <- gsub("exp\\(", "", tlf)
      tlf <- gsub("\\)", "", tlf)
      tl[exp.check[i]]<- tlf
    }
    if(length(poly.check) > 0) for(i in 1:length(poly.check)){
      tlf <- tl[poly.check[i]] 
      tlf <- gsub("poly\\(", "", tlf)
      tlf <- gsub("\\)", "", tlf)
      tlf <- strsplit(tlf, "")[[1]][1]
      tl[poly.check[i]]<- tlf
    }
    if(length(tl) == 0){
      dat <- data.frame(Y = 1:n)
      dat$Y <- d$Y
    } else {
      if(is.null(data))
        dat <- lapply(1:length(tl), function(j) {
          try(get(as.character(tl[j]), parent.frame()), 
              silent = TRUE)
          }) else
            dat <- lapply(1:length(tl), function(j) {
              try(get(as.character(tl[j]), data), 
              silent = TRUE)
              })
          check <- (sapply(dat, NROW) == n)
          dat <- dat[check]
          tl <- tl[check]
          names(dat) <- tl
          dat <- as.data.frame(dat)
    }
    if(pca) d$Y <- prcomp(d$Y)$x
    dat$Y <- d$Y
    pdf.args <- list(data=dat, 
                     x = model.matrix(Terms, data = dat),
                     w = dots$weights, 
                     offset = dots$offset, 
                     terms = Terms,
                     formula = form,
                     SS.type = SS.type)
  }
  if(is.null(pdf.args$w)) 
    pdf.args$w <- rep(1, NROW(pdf.args$data))
  if(is.null(pdf.args$offset)) 
    pdf.args$offset <- rep(0, NROW(pdf.args$data))
  if(sum(attr(pdf.args$x, "assign")) == 0)
    out <- procD.fit.int(pdf.args) else 
      out <- procD.fit.lm(pdf.args)
  out
}

# perm.index
# creates a permutation index for resampling
# used in all functions with a resampling procedure

perm.index <-function(n, iter, seed=NULL){
  if(is.null(seed)) seed = iter else
    if(seed == "random") seed = sample(1:iter,1) else
      if(!is.numeric(seed)) seed = iter
      set.seed(seed)
      ind <- c(list(1:n),(Map(function(x) sample.int(n,n), 1:iter)))
      rm(.Random.seed, envir=globalenv())
      ind
}

# perm.CR.index
# creates a permutation index for resampling, shuffling landmarks
# used in all functions utilizing CR (modularity)

perm.CR.index <- function(g, k, iter, seed=NULL){ # g is numeric partititon.gp
  if(is.null(seed)) seed = iter else
    if(seed == "random") seed = sample(1:iter,1) else
      if(!is.numeric(seed)) seed = iter
      set.seed(seed)
      p <- length(g)
      ind <- c(list(1:p),(Map(function(x) sample.int(p,p), 1:iter)))
      ind <- Map(function(x) g[x], ind)
      ind <- Map(function(x) as.factor(rep(x,k,each = k, length=p*k)), ind)
      rm(.Random.seed, envir=globalenv())
      ind
}

# boot.index
# creates a bootstrap index for resampling
# used in modularity test functions
boot.index <-function(n, iter, seed=NULL){
  if(is.null(seed)) seed = iter else
    if(seed == "random") seed = sample(1:iter,1) else
      if(!is.numeric(seed)) seed = iter
      set.seed(seed)
      ind <- c(list(1:n),(Map(function(x) sample.int(n, n, replace = TRUE), 1:iter)))
      rm(.Random.seed, envir=globalenv())
      ind
}

# fastFit
# calculates fitted values for a linear model, after decomoposition of X to get U
# used in SS.iter and Fpgls.iter; future need: advanced.procD.lm 
fastFit <- function(U,y,n,p){
  if(!is.matrix(y)) y <- as.matrix(y)
  if(p > n) tcrossprod(U)%*%y else 
    U%*%crossprod(U,y) 
}

# fastLM
# calculates fitted values and residuals, after fastFit
# placeholder in case needed later
fastLM<- function(U,y){
  p <- dim(y)[2]; n <- dim(y)[1]
  yh <- fastFit(U,y,n,p)
  list(fitted = yh, residuals = y-yh)
}

# SS.iter
# calculates SS in random iterations of a resampling procedure
# used in nearly all 'procD.lm' functions, unless pgls in used
SS.iter = function(pfit,iter, seed = NULL, Yalt="RRPP"){
  Y <- pfit$Y
  n <- dim(Y)[1]; p <- dim(Y)[2]
  w <- pfit$weights
  k <- length(pfit$Xfs)
  QRr <- pfit$wQRs.reduced
  QRf <- pfit$wQRs.full
  E <- pfit$residuals.reduced
  Yh <- pfit$fitted.reduced
  w <- pfit$weights
  Ur <- lapply(QRr, function(x) qr.Q(x))
  Uf <- lapply(QRf, function(x) qr.Q(x))
  q <- QRf[[k]]$rank
  if(q/n > 0.4) Pr <- Map(function(uf,ur) tcrossprod(uf) - tcrossprod(ur), Uf, Ur) else
    Pr <- NULL
  ind = perm.index(n, iter, seed=seed)
  SS <- NULL
  pb <- txtProgressBar(min = 0, max = ceiling(iter/100), initial = 0, style=3) 
  jj <- iter+1
  step <- 1
  if(jj > 100) j <- 1:100 else j <- 1:jj
  while(jj > 0){
    ind.j <- ind[j]
    if(Yalt=="RRPP") {
      if(sum(w)==n) {
        Yr = Map(function(x) (Map(function(y,e) e[x,]+y, Yh, E)),ind.j)
      } else {
        Yr = Map(function(x) (Map(function(y,e) (e[x,]+y)*sqrt(w), Yh, E)),ind.j) 
      }} else {
        if(sum(w)==n) {
          Yr = Map(function(x) Map(function(y) y[x,], lapply(1:k,function(.) Y)),ind.j)
        } else {
          Yr = Map(function(x) Map(function(y) (y[x,])*sqrt(w), lapply(1:k,function(.) Y)),ind.j)
        }
      }
    if(!is.null(Pr)) {
      SS.temp <- lapply(1:length(j), function(j){ 
        mapply(function(p,y) sum((p%*%y)^2), 
               Pr,Yr[[j]])})
    } else
      SS.temp <- lapply(1:length(j), function(j){ 
        mapply(function(ur,uf,y) sum((fastFit(uf,y,n,p) - fastFit(ur,y,n,p))^2), 
               Ur, Uf,Yr[[j]])})
    SS <- c(SS, SS.temp)
    jj <- jj-length(j)
    if(jj > 100) kk <- 1:100 else kk <- 1:jj
    j <- j[length(j)] +kk
    setTxtProgressBar(pb,step)
    step <- step+1
  }
  if(sum(w) == n) {
    SSY <- sum(center(Y)^2)
    SSY <- rep(SSY, iter+1)
    uf <- Uf[[k]]
    SSE <- sapply(1:(iter+1), function(j){
      y <- Y[ind[[j]],]
      sum((y - fastFit(uf, y, n, p))^2)
    })
  } else {
      SSY <- unlist(Map(function(x) sum(center(Y[x,]*sqrt(w))^2), ind))
      uf <- Uf[[k]]
      SSE <- sapply(1:(iter+1), function(j){
        y <- Y[ind[[j]],]*sqrt(w)
        sum((y - fastFit(uf, y, n, p))^2)
      })
    }
  step <- step + 1
  close(pb)
  out <- list(SS = simplify2array(SS), 
              SSE = SSE,
              SSY = SSY)
  out
}

# .SS.iter
# same as SS.iter, but without progress bar option
# used in nearly all 'procD.lm' functions, unless pgls in used
.SS.iter <- function(pfit,iter, seed = NULL, Yalt="RRPP") {
  Y <- pfit$Y
  n <- dim(Y)[1]; p <- dim(Y)[2]
  w <- pfit$weights
  k <- length(pfit$Xfs)
  QRr <- pfit$wQRs.reduced
  QRf <- pfit$wQRs.full
  E <- pfit$residuals.reduced
  Yh <- pfit$fitted.reduced
  w <- pfit$weights
  Ur <- lapply(QRr, function(x) qr.Q(x))
  Uf <- lapply(QRf, function(x) qr.Q(x))
  q <- QRf[[k]]$rank
  if(q/n > 0.4) Pr <- Map(function(uf,ur) tcrossprod(uf) - tcrossprod(ur), Uf, Ur) else
    Pr <- NULL
  ind = perm.index(n, iter, seed=seed)
  SS <- NULL
  jj <- iter+1
  if(jj > 100) j <- 1:100 else j <- 1:jj
  while(jj > 0){
    ind.j <- ind[j]
    if(Yalt=="RRPP") {
      if(sum(w)==n) {
        Yr = Map(function(x) (Map(function(y,e) e[x,]+y, Yh, E)),ind.j)
      } else {
        Yr = Map(function(x) (Map(function(y,e) (e[x,]+y)*sqrt(w), Yh, E)),ind.j) 
      }} else {
        if(sum(w)==n) {
          Yr = Map(function(x) Map(function(y) y[x,], lapply(1:k,function(.) Y)),ind.j)
        } else {
          Yr = Map(function(x) Map(function(y) (y[x,])*sqrt(w), lapply(1:k,function(.) Y)),ind.j)
        }
      }
    if(!is.null(Pr)) {
      SS.temp <- lapply(1:length(j), function(j){ 
        mapply(function(p,y) sum((p%*%y)^2), 
               Pr,Yr[[j]])})
    } else
      SS.temp <- lapply(1:length(j), function(j){ 
        mapply(function(ur,uf,y) sum((fastFit(uf,y,n,p) - fastFit(ur,y,n,p))^2), 
               Ur, Uf,Yr[[j]])})
    SS <- c(SS, SS.temp)
    jj <- jj-length(j)
    if(jj > 100) kk <- 1:100 else kk <- 1:jj
    j <- j[length(j)] +kk
  }
  if(sum(w) == n) {
    SSY <- sum(center(Y)^2)
    SSY <- rep(SSY, iter+1)
    uf <- Uf[[k]]
    SSE <- sapply(1:(iter+1), function(j){
      y <- Y[ind[[j]],]
      sum((y - fastFit(uf, y, n, p))^2)
    })
  } else {
    SSY <- unlist(Map(function(x) sum(center(Y[x,]*sqrt(w))^2), ind))
    uf <- Uf[[k]]
    SSE <- sapply(1:(iter+1), function(j){
      y <- Y[ind[[j]],]*sqrt(w)
      sum((y - fastFit(uf, y, n, p))^2)
    })
  }
  out <- list(SS = simplify2array(SS), 
              SSE = SSE,
              SSY = SSY)
  out
}

# SS.iter.bilat.symmetry
# calculates SS in random iterations of a resampling procedure
# used in nearly all 'procD.lm' functions, unless pgls in used
SS.iter.bilat.symmetry = function(pfit,iter, seed = NULL, Yalt="RRPP"){
  Y <- as.matrix(pfit$Y)
  Xf <- as.matrix(pfit$X)
  k <- length(pfit$Xfs)
  n <- dim(Y)[1]; p <- dim(Y)[2]
  Yh <- pfit$fitted.reduced
  E <- pfit$residuals.reduced
  w <- pfit$weights
  Ur <- lapply(pfit$wQRs.reduced, function(x) qr.Q(x))
  Uf <- lapply(pfit$wQRs.full, function(x) qr.Q(x))
  Pr <- Map(function(uf,ur) tcrossprod(uf) - tcrossprod(ur), Uf, Ur)
  ind = perm.index(n,iter, seed=seed)
  SS <- NULL
  pb <- txtProgressBar(min = 0, max = ceiling(iter/100), initial = 0, style=3) 
  jj <- iter+1
  step <- 1
  if(jj > 100) j <- 1:100 else j <- 1:jj
  while(jj > 0){
    ind.j <- ind[j]
    if(Yalt=="RRPP") {
      if(sum(w)==n) {
        Yr = Map(function(x) (Map(function(y,e) e[x,]+y, Yh, E)),ind.j)
      } else {
        Yr = Map(function(x) (Map(function(y,e) (e[x,]+y)*sqrt(w), Yh, E)),ind.j) 
      }} else {
        if(sum(w)==n) {
          Yr = Map(function(x) Map(function(y) y[x,], lapply(1:k,function(.) Y)),ind.j)
        } else {
          Yr = Map(function(x) Map(function(y) (y[x,])*sqrt(w), lapply(1:k,function(.) Y)),ind.j)
        }
      }
    SS.temp <- lapply(1:length(j), function(j){ 
      mapply(function(p,y) sum((p%*%y)^2), 
             Pr,Yr[[j]])})
    SS <- c(SS, SS.temp)
    jj <- jj-length(j)
    if(jj > 100) kk <- 1:100 else kk <- 1:jj
    j <- j[length(j)] +kk
    setTxtProgressBar(pb,step)
    step <- step+1
  }
  close(pb)
  simplify2array(SS)
}

# .SS.iter.bilat.symmetry
# same as SS.iter, but without progress bar option
# used in nearly all 'procD.lm' functions, unless pgls in used
.SS.iter.bilat.symmetry = function(pfit,iter, seed = NULL, Yalt="RRPP", SS.type=NULL){
  Y <- as.matrix(pfit$Y)
  Xf <- as.matrix(pfit$X)
  k <- length(pfit$Xfs)
  n <- dim(Y)[1]; p <- dim(Y)[2]
  Yh <- pfit$fitted.reduced
  E <- pfit$residuals.reduced
  w <- pfit$weights
  Ur <- lapply(pfit$wQRs.reduced, function(x) qr.Q(x))
  Uf <- lapply(pfit$wQRs.full, function(x) qr.Q(x))
  Pr <- Map(function(uf,ur) tcrossprod(uf) - tcrossprod(ur), Uf, Ur)
  ind = perm.index(n,iter, seed=seed)
  SS <- NULL
  jj <- iter+1
  if(jj > 100) j <- 1:100 else j <- 1:jj
  while(jj > 0){
    ind.j <- ind[j]
    if(Yalt=="RRPP") {
      if(sum(w)==n) {
        Yr = Map(function(x) (Map(function(y,e) e[x,]+y, Yh, E)),ind.j)
      } else {
        Yr = Map(function(x) (Map(function(y,e) (e[x,]+y)*sqrt(w), Yh, E)),ind.j) 
      }} else {
        if(sum(w)==n) {
          Yr = Map(function(x) Map(function(y) y[x,], lapply(1:k,function(.) Y)),ind.j)
        } else {
          Yr = Map(function(x) Map(function(y) (y[x,])*sqrt(w), lapply(1:k,function(.) Y)),ind.j)
        }
      }
    SS.temp <- lapply(1:length(j), function(j){ 
      mapply(function(p,y) sum((p%*%y)^2), 
             Pr,Yr[[j]])})
    SS <- c(SS, SS.temp)
    jj <- jj-length(j)
    if(jj > 100) kk <- 1:100 else kk <- 1:jj
    j <- j[length(j)] +kk
  }
  simplify2array(SS)
}

# SS.pgls.iter
# calculates F values in random iterations of a resampling procedure, with pgls involved
# used in the 'procD.lm' functions where pgls is used
# Formerly Fpgls.iter
SS.pgls.iter = function(pfit,Pcor,iter, seed=NULL, Yalt="RRPP"){
  Y <- as.matrix(pfit$Y)
  n <- dim(Y)[1]; p <- dim(Y)[2]
  Yh <- pfit$fitted.reduced
  E <- pfit$residuals.reduced
  w<- pfit$weights
  if(any(rownames(Pcor) != rownames(Y))) Pcor <- Pcor[rownames(Y),rownames(Y)]
  PwXrs <- lapply(pfit$wXrs, function(x) crossprod(Pcor,as.matrix(x)))
  PwXfs <- lapply(pfit$wXfs, function(x) crossprod(Pcor,as.matrix(x)))
  Xr <- lapply(PwXrs, function(x) as.matrix(x))
  Xf <- lapply(PwXfs, function(x) as.matrix(x))
  Ur <- lapply(Xr, function(x) qr.Q(qr(x)))
  Uf <- lapply(Xf, function(x) qr.Q(qr(x)))
  k <- length(Uf)
  if(p > n) Ptransr <- lapply(Ur, function(x) tcrossprod(x)%*%Pcor) else
    Ptransr <- lapply(Ur, function(x) x%*%crossprod(x,Pcor)) 
  if(p > n) Ptransf <- lapply(Uf, function(x) tcrossprod(x)%*%Pcor) else
    Ptransf <- lapply(Uf, function(x) x%*%crossprod(x,Pcor)) 
  Ptrans <- Map(function(r,f) f-r, Ptransr, Ptransf)
  ind = perm.index(n,iter, seed=seed)
  SS <- SSE <- SSY <- NULL
  pb <- txtProgressBar(min = 0, max = ceiling(iter/100), initial = 0, style=3) 
  jj <- iter+1
  step <- 1
  if(jj > 100) j <- 1:100 else j <- 1:jj
  while(jj > 0){
    ind.j <- ind[j]
    if(Yalt=="RRPP") {
      if(sum(w)==n) {
        Yr = Map(function(x) (Map(function(y,e) e[x,]+y, Yh, E)),ind.j)
      } else {
        Yr = Map(function(x) (Map(function(y,e) (e[x,]+y)*sqrt(w), Yh, E)),ind.j) 
      }} else {
        if(sum(w)==n) {
          Yr = Map(function(x) Map(function(y) y[x,], lapply(1:k,function(.) Y)),ind.j)
        } else {
          Yr = Map(function(x) Map(function(y) (y[x,])*sqrt(w), lapply(1:k,function(.) Y)),ind.j)
        }
      }
    SS.temp <- lapply(1:length(j), function(j){ 
      mapply(function(p,y) sum((p%*%y)^2), Ptrans,Yr[[j]])})
    if(sum(w)==n)
      SSY.temp <- unlist(Map(function(j) sum(center(Pcor%*%Y[j,])^2), ind.j)) else
        SSY.temp <- unlist(Map(function(j) sum(center(Pcor%*%Y[j,]*sqrt(w))^2), ind.j))
    SSE.temp <- unlist(Map(function(y) sum(fastLM(Uf[[k]], Pcor%*%y[[k]])$residuals^2), Yr))
    SS <- c(SS,SS.temp)
    SSE <- c(SSE, SSE.temp)
    SSY <- c(SSY, SSY.temp)
    jj <- jj-length(j)
    if(jj > 100) kk <- 1:100 else kk <- 1:jj
    j <- j[length(j)] +kk
    setTxtProgressBar(pb,step)
    step <- step+1
  }
  close(pb)
  out <- list(SS = simplify2array(SS), SSE=SSE, SSY=SSY)
  out
}

# .SS.pgls.iter
# same as Fpgls.iter, but without progress bar option
# used in the 'procD.lm' functions where pgls is used
# Formerly .Fpgls.iter
.SS.pgls.iter = function(pfit,Pcor,iter, seed=NULL, Yalt="RRPP"){
  Y <- as.matrix(pfit$Y)
  n <- dim(Y)[1]; p <- dim(Y)[2]
  Yh <- pfit$fitted.reduced
  E <- pfit$residuals.reduced
  w<- pfit$weights
  if(any(rownames(Pcor) != rownames(Y))) Pcor <- Pcor[rownames(Y),rownames(Y)]
  PwXrs <- lapply(pfit$wXrs, function(x) crossprod(Pcor,as.matrix(x)))
  PwXfs <- lapply(pfit$wXfs, function(x) crossprod(Pcor,as.matrix(x)))
  Xr <- lapply(PwXrs, function(x) as.matrix(x))
  Xf <- lapply(PwXfs, function(x) as.matrix(x))
  Ur <- lapply(Xr, function(x) qr.Q(qr(x)))
  Uf <- lapply(Xf, function(x) qr.Q(qr(x)))
  k <- length(Uf)
  if(p > n) Ptransr <- lapply(Ur, function(x) tcrossprod(x)%*%Pcor) else
    Ptransr <- lapply(Ur, function(x) x%*%crossprod(x,Pcor)) 
  if(p > n) Ptransf <- lapply(Uf, function(x) tcrossprod(x)%*%Pcor) else
    Ptransf <- lapply(Uf, function(x) x%*%crossprod(x,Pcor)) 
  Ptrans <- Map(function(r,f) f-r, Ptransr, Ptransf)
  ind = perm.index(n,iter, seed=seed)
  SS <- SSE <- SSY <- NULL
  jj <- iter+1
  if(jj > 100) j <- 1:100 else j <- 1:jj
  while(jj > 0){
    ind.j <- ind[j]
    if(Yalt=="RRPP") {
      if(sum(w)==n) {
        Yr = Map(function(x) (Map(function(y,e) e[x,]+y, Yh, E)),ind.j)
      } else {
        Yr = Map(function(x) (Map(function(y,e) (e[x,]+y)*sqrt(w), Yh, E)),ind.j) 
      }} else {
        if(sum(w)==n) {
          Yr = Map(function(x) Map(function(y) y[x,], lapply(1:k,function(.) Y)),ind.j)
        } else {
          Yr = Map(function(x) Map(function(y) (y[x,])*sqrt(w), lapply(1:k,function(.) Y)),ind.j)
        }
      }
    SS.temp <- lapply(1:length(j), function(j){ 
      mapply(function(p,y) sum((p%*%y)^2), Ptrans,Yr[[j]])})
    if(sum(w)==n) 
      SSY.temp <- unlist(Map(function(j) sum(center(Pcor%*%Y[j,])^2), ind.j)) else
        SSY.temp <- unlist(Map(function(j) sum(center(Pcor%*%Y[j,]*sqrt(w))^2), ind.j))
    SSE.temp <- unlist(Map(function(y) sum(fastLM(Uf[[k]], Pcor%*%y[[k]])$residuals^2), Yr))
    SS <- c(SS,SS.temp)
    SSE <- c(SSE, SSE.temp)
    SSY <- c(SSY, SSY.temp)
    jj <- jj-length(j)
    if(jj > 100) kk <- 1:100 else kk <- 1:jj
    j <- j[length(j)] +kk
  }
  out <- list(SS = simplify2array(SS), SSE=SSE, SSY=SSY)
  out
}

# anova.parts
# makes an ANOVA table based on SS from SS.iter
# used in nearly all 'procD.lm' functions
# replaces anova.parts.pgls
anova.parts <- function(pfit, P){ # P(ermutations) from SS.iter
  Y <- as.matrix(pfit$Y)
  QRr <- pfit$wQRs.reduced
  QRf <- pfit$wQRs.full
  k <- length(QRf)
  n <- dim(Y)[1]; p <- dim(Y)[2]
  df <- sapply(1:k, function(j) QRf[[j]]$rank - QRr[[j]]$rank)
  dfE <- n- sum(df) -1
  SSE.model <- P$SSE[1]
  SSY <- P$SSY[1]
  if(k==1) SS <- P$SS[1] else SS <- P$SS[,1]
  anova.terms <- pfit$term.labels
  MS <- SS/df
  R2 <- SS/SSY
  MSE <- SSE.model/dfE
  Fs <- MS/MSE
  df <- c(df, dfE, n-1)
  SS <- c(SS,SSE.model, SSY)
  MS <- c(MS,MSE,NA)
  R2 <- c(R2,NA,NA)
  Fs <- c(Fs,NA,NA)
  anova.tab <- data.frame(df,SS,MS,Rsq=R2,F=Fs)
  rownames(anova.tab) <- c(anova.terms, "Residuals", "Total")
  out <- list(anova.table = anova.tab, anova.terms = anova.terms,
              SS = SS, df = df, R2 = R2[1:k], F = Fs[1:k])
  out
}

# anova.parts.symmetry
# makes an ANOVA table based on SS from SS.iter
# used in symmetry analysis, which is a nested model
anova.parts.symmetry <- function(pfit, P, object.sym = FALSE){ # P(ermutations) from SS.iter
  Y <- as.matrix(pfit$Y)
  QRr <- pfit$wQRs.reduced
  QRf <- pfit$wQRs.full
  k <- length(QRf)
  n <- dim(Y)[1]; p <- dim(Y)[2]
  df <- sapply(1:k, function(j) QRf[[j]]$rank - QRr[[j]]$rank)
  SSY <- P$SSY
  SS <- P$SS
  anova.terms <- pfit$term.labels
  if(object.sym){
    SS<-SS/2; SSY<-SSY/2
  }
  MS <- SS/df
  R2 <- SS/SSY
  F1 <- MS[1,]/MS[3,]
  F2 <- MS[2,]/MS[3,]
  if(k==4) F3 <- MS[3,]/MS[4,] else F3 <- NULL
  Fs <- rbind(F1,F2,F3, NA)
  rownames(Fs) <- rownames(MS) <- rownames(SS) <- rownames(R2) <- anova.terms
  Ps <- apply(Fs,1,pval)
  if(k==4) Ps[4] <- NA else Ps[3] <-NA
  Zs <- apply(Fs,1,effect.size)
  if(k==4) Zs[4] <- NA else Zs[3] <-NA
  anova.tab <- data.frame(df = df,SS = SS[,1],
                          MS = MS[,1],
                          Rsq= R2[,1], 
                          F=Fs[,1], Z=Zs, Pr = Ps)
  rownames(anova.tab) <- anova.terms
  out <- list(anova.table = anova.tab, anova.terms = anova.terms,
              SS = SS[,1], df = df, R2 = R2[,1], F = Fs[1:(k-1),1],
              random.Fs = Fs)
  out
}

# pval
# P-values form random outcomes
# any analytical function
pval = function(s){# s = sampling distribution
  p = length(s)
  r = rank(s)[1]-1
  pv = 1-r/p
  pv
}

# Pval.matrix
# P-values form random outcomes that comprise matrices
# any analytical function with results in matrices
Pval.matrix = function(M){
  P = matrix(0,dim(M)[1],dim(M)[2])
  for(i in 1:dim(M)[1]){
    for(j in 1:dim(M)[2]){
      y = M[i,j,]
      p = pval(y)
      P[i,j]=p
    }
  }
  if(dim(M)[1] > 1 && dim(M)[2] >1) diag(P)=1
  rownames(P) = dimnames(M)[[1]]
  colnames(P) = dimnames(M)[[2]]
  P
}

# effect.size
# Effect sizes (standard deviates) form random outcomes
# any analytical function
effect.size <- function(x, center = TRUE) {
  z = scale(x, center=center)
  n <- length(z)
  z[1]*sqrt((n-1)/(n))
}

# Effect.size.matrix
# Effect sizes form random outcomes that comprise matrices
# any analytical function with results in matrices
Effect.size.matrix <- function(M, center=TRUE){
  Z = matrix(0,dim(M)[1],dim(M)[2])
  for(i in 1:dim(M)[1]){
    for(j in 1:dim(M)[2]){
      y = M[i,j,]
      z = effect.size(y, center=center)
      Z[i,j]=z
    }
  }
  if(dim(M)[1] > 1 && dim(M)[2] >1) diag(Z)=0
  rownames(Z) = dimnames(M)[[1]]
  colnames(Z) = dimnames(M)[[2]]
  Z
}

# single.factor
# converts factorial designs to single-factor variables
# advanced.procD.lm

# helpers for single.factor
leveler <- function(x){ # x = data.frame of 2 columns
  a <-levels(x[,1])
  b <- levels(x[,2])
  na <- length(a); nb <- length(b)
  res <- NULL
  for(i in 1:na){
    ab <- c(a[i],b)
    res <- c(res, combn(ab, 2, simplify=FALSE)[1:nb])
  }
  res <- lapply(res, paste, collapse=":")
  simplify2array(res)
}

multileveler <- function(x){ # x = data.frame of 2 or more columns
  if(NCOL(x) == 0) y <- levels(x)
  if(NCOL(x) == 1) y <- levels(x[,1])
  if(NCOL(x) == 2) y <- leveler(x)
  if(NCOL(x) > 2){
    a <- leveler(x[,1:2])
    for(i in 3:NCOL(x)){
      b <- levels(x[,i])
      na <- length(a); nb <- length(b)
      res <- NULL
      for(i in 1:na){
        ab <- c(a[i],b)
        res <- c(res, combn(ab, 2, simplify=FALSE)[1:nb])
      }
      res <- lapply(res, paste, collapse=":")
      a <- simplify2array(res)
    }
    y <- a
  }
  return(y)
}

single.factor <- function(pfit) {# pfit = Procrustes fit
  Terms <- pfit$Terms
  dat <- pfit$data
  datClasses <- sapply(dat, function(x) data.class(x))
  facs <- dat[which(datClasses == "factor")]
  facs <- as.data.frame(facs)
  if(ncol(facs) > 1) fac <- factor(apply(facs, 1,function(x) paste(x, collapse=":"))) else 
    fac <- as.factor(unlist(facs))
  faclevels <- multileveler(facs)
  factor(fac, levels=faclevels)
}

# cov.extract
# Extracts covariates from design matrices
# advanced.procD.lm
cov.extract <- function(pfit) {
  Terms <- pfit$Terms
  mf <- model.frame(Terms, data = pfit$data)
  if(is.null(.getXlevels(Terms, mf))) covs <- NULL else
  {
    datClasses <- sapply(mf, function(x) data.class(x))
    datClasses <- which(datClasses == "numeric")
    covs <- mf[datClasses]
  }
  if(length(covs) == 0) covs <- NULL else covs <- as.matrix(covs)
  covs
}

# ls.means
# estimates ls.means from models with slopes and factors
# advanced.procD.lm
# THIS FUNCTION IS NO LONGER USED.  It is retained, however, for future debugging
# purposes, in the event updates have errors
ls.means = function(pfit, Y=NULL, g=NULL, data=NULL, Pcor = NULL) { 
  if(!is.null(Pcor) && is.null(Y)) stop("If Pcor is provided, Y cannot be null")
  if(is.null(Y)) Y <- pfit$wY 
  n <- nrow(Y)
  if(is.null(data)) dat <- pfit$data else dat <- data
  if(!is.null(g)) {
    if(is.data.frame(g)){
      fac.check <- sapply(g, is.factor)
      facs <- g[,fac.check]
    } else if(is.factor(g)) facs <- g else stop("groups input neither a factor nor factors")
    if(ncol(as.matrix(facs)) > 1) fac <- factor(apply(facs, 1,function(x) paste(x, collapse=":"))) else 
      fac <- as.factor(unlist(facs))
  } else fac <- single.factor(pfit)
  covs <- cov.extract(pfit) 
  if(is.null(covs)) X0 <- model.matrix(~fac) else {
    if(ncol(as.matrix(covs)) == 1) covs <- as.vector(covs)
    X0 <- model.matrix(~covs+fac)
  }
  X <- X0*sqrt(pfit$weights)
  if(!is.null(Pcor)) fit <- .lm.fit(Pcor%*%X,Y)$coefficients else fit <- .lm.fit(X,Y)$coefficients
  if(!is.null(covs)){
    Xcov.mean <- as.matrix(X[,1:ncol(model.matrix(~covs))])
    Xcov.mean <- sapply(1:ncol(Xcov.mean), 
                        function(j) rep(mean(Xcov.mean[,j]),nrow(Xcov.mean)))
    Xnew <- cbind(Xcov.mean, X[,-(1:ncol(Xcov.mean))])
  } else Xnew <- X
  lsm <- as.matrix(lm.fit(model.matrix(~fac+0),Xnew%*%fit)$coefficients)
  rownames(lsm) <- levels(fac)
  lsm
}

# apply.ls.means
# estimates ls.means from models with slopes and factors across random outcomes in a list
# via helper functions, quick.ls.means.setup, and quick.ls.means
# advanced.procD.lm
quick.ls.means.set.up <- function(pfit, g=NULL, data=NULL) {
  if(is.null(data)) dat <- pfit$data else dat <- data
  if(!is.null(g)) {
    if(is.data.frame(g)){
      fac.check <- sapply(g, is.factor)
      facs <- g[,fac.check]
    } else if(is.factor(g)) facs <- g else stop("groups input neither a factor nor factors")
    if(ncol(as.matrix(facs)) > 1) fac <- factor(apply(facs, 1,function(x) paste(x, collapse=":"))) else 
      fac <- as.factor(unlist(facs))
  } else fac <- single.factor(pfit)
  covs <- cov.extract(pfit) 
  if(is.null(covs)) X0 <- model.matrix(~fac) else {
    if(ncol(as.matrix(covs)) == 1) covs <- as.vector(covs)
    X0 <- model.matrix(~covs+fac)
  }
  X <- X0*sqrt(pfit$weights)
  if(!is.null(covs)){
    Xcov.mean <- as.matrix(X[,1:ncol(model.matrix(~covs))])
    Xcov.mean <- sapply(1:ncol(Xcov.mean), 
                        function(j) rep(mean(Xcov.mean[,j]),nrow(Xcov.mean)))
    Xnew <- cbind(Xcov.mean, X[,-(1:ncol(Xcov.mean))])
  } else Xnew <- X
  list(X0=X, X=Xnew, fac=fac)
}

quick.ls.means <- function(X0, X, Y, fac, Pcor=NULL){
  if(!is.null(Pcor)) fit <- .lm.fit(Pcor%*%X0,Y)$coefficients else fit <- .lm.fit(X0,Y)$coefficients
  lsm <- as.matrix(lm.fit(model.matrix(~fac+0),X%*%fit)$coefficients)
  rownames(lsm) <- levels(fac)
  lsm
}

apply.ls.means <- function(pfit, Yr, g=NULL, data=NULL, Pcor=NULL){
  setup<-quick.ls.means.set.up(pfit, g=g, data=data)
  X0 <- setup$X0; X <- setup$X; fac <- setup$fac
  Map(function(y) quick.ls.means(X0,X, Y=y, fac=fac, Pcor=Pcor), Yr)
}

# slopes
# estimates slopes from models with slopes and factors
# advanced.procD.lm
# THIS FUNCTION IS NO LONGER USED.  It is retained, however, for future debugging
# purposes, in the event updates have errors
slopes = function(pfit, Y=NULL, g = NULL, slope=NULL, data = NULL, Pcor = NULL){ 
  if(!is.null(Pcor) && is.null(Y)) stop("If Pcor is provided, Y cannot be null")
  if(is.null(Y)) Y <- pfit$wY
  if(is.null(data)) dat <- pfit$data else dat <- data
  if(!is.null(g)) {
    if(is.data.frame(g)){
      fac.check <- sapply(g, is.factor)
      facs <- g[,fac.check]
    } else if(is.factor(g)) facs <- g else stop("groups input neither a factor nor factors")
    if(ncol(as.matrix(facs)) > 1) fac <- factor(apply(facs, 1,function(x) paste(x, collapse=":"))) else 
      fac <- as.factor(unlist(facs))
  } else fac <- single.factor(pfit)
  if(!is.null(slope)) covs <- as.matrix(slope) else covs <- as.matrix(cov.extract(pfit))
  if(ncol(covs) > 1) stop("Only one covariate can be used for slope-comparisons")
  if(ncol(covs) == 0) stop("No covariate for which to compare slopes")
  if(!is.null(Pcor)) {
    B <- qr.coef(qr(Pcor%*%model.matrix(~fac*covs)), Y)
    } else B <- qr.coef(qr(model.matrix(~fac*covs)), Y)
  fac.p <- qr(model.matrix(~fac))$rank
  if(is.matrix(B)) {
    Bslopes <- as.matrix(B[-(1:fac.p),])
    Badjust <- rbind(0,t(sapply(2:fac.p, function(x) matrix(Bslopes[1,]))))
    Bslopes <- Bslopes + Badjust} else {
      Bslopes <- B[-(1:fac.p)]
      Badjust <- c(0,rep(Bslopes[1],(fac.p-1)))
      Bslopes <- matrix(Bslopes + Badjust)
    }
  if(ncol(Bslopes)==1) Bslopes <- cbind(1, Bslopes)
  rownames(Bslopes) <- levels(fac)
  Bslopes
}

# apply.slopes
# estimates slopes from models with slopes and factors across random outcomes in a list
# advanced.procD.lm
quick.slopes.set.up <- function(pfit, g=NULL, slope=NULL, data=NULL) {
  if(is.null(data)) dat <- pfit$data else dat <- data
  if(!is.null(g)) {
    if(is.data.frame(g)){
      fac.check <- sapply(g, is.factor)
      facs <- g[,fac.check]
    } else if(is.factor(g)) facs <- g else stop("groups input neither a factor nor factors")
    if(ncol(as.matrix(facs)) > 1) fac <- factor(apply(facs, 1,function(x) paste(x, collapse=":"))) else 
      fac <- as.factor(unlist(facs))
  } else fac <- single.factor(pfit)
  if(!is.null(slope)) covs <- as.matrix(slope) else covs <- as.matrix(cov.extract(pfit))
  if(ncol(covs) > 1) stop("Only one covariate can be used for slope-comparisons")
  if(ncol(covs) == 0) stop("No covariate for which to compare slopes")
  list(covs=covs, fac=fac)
}

quick.slopes <- function(covs, fac, Y, Pcor=NULL){
  if(!is.null(Pcor)) {
    B <- qr.coef(qr(Pcor%*%model.matrix(~fac*covs)), Y)
  } else B <- qr.coef(qr(model.matrix(~fac*covs)), Y)
  fac.p <- qr(model.matrix(~fac))$rank
  ones <- matrix(1,fac.p-1)
  if(is.matrix(B)) {
    Bslopes <- as.matrix(B[-(1:fac.p),])
    Int <- Bslopes[1,]
    Badjust <- rbind(0,ones%*%Int)
    Bslopes <- Bslopes + Badjust} else {
      Bslopes <- B[-(1:fac.p)]
      Badjust <- c(0,rep(Bslopes[1],(fac.p-1)))
      Bslopes <- matrix(Bslopes + Badjust)
    }
  if(ncol(Bslopes)==1) Bslopes <- cbind(1, Bslopes)
  rownames(Bslopes) <- levels(fac)
  Bslopes
}
  
apply.slopes <- function(pfit, Yr, g=NULL, slope=NULL, data=NULL, Pcor=NULL){
  setup <- quick.slopes.set.up(pfit, g=g, slope=slope, data=data)
  covs <- setup$covs; fac <- setup$fac
  slopes <- Map(function(y) quick.slopes(covs, fac,y, Pcor=Pcor), Yr)
  if(ncol(slopes[[1]])==1) slopes <- Map(function(s) cbind(1,s), slopes)
  slopes 
}

# vec.cor.matrix
# the vector correlations among multiple slopes
# advanced.procD.lm
vec.cor.matrix <- function(M) {
  M = as.matrix(M)
  w = 1/sqrt(diag(tcrossprod(M)))
  vc = tcrossprod(M*w)
  options(warn = -1)
  vc
}

# vec.ang.matrix
# converts the vector correlations from vec.cor.matrix to angles
# advanced.procD.lm
vec.ang.matrix <- function(M, type = c("rad", "deg", "r")){
  M= as.matrix(M)
  type= match.arg(type)
  if(type == "r") {
    vc = vec.cor.matrix(M)
  } else {
    vc = vec.cor.matrix(M)
    vc = acos(vc)
    diag(vc) = 0
  }
  if(type == "deg") vc = vc*180/pi
  vc
}

# pls
# performs PLS analysis
# Used in two.b.pls, integration.test, phylo.integration, apply.pls
pls <- function(x,y, RV=FALSE, verbose = FALSE){
  x <- as.matrix(x); y <- as.matrix(y)
  px <- dim(x)[2]; py <- dim(y)[2]; pmin <- min(px,py)
  S12 <- crossprod(center(x),center(y))/(dim(x)[1] - 1)
  if(length(S12) == 1) {
    r.pls <- cor(x,y) 
    pls <- NULL
    U <- NULL
    V <- NULL
    XScores <- x 
    YScores <- y 
    }
  else {
    pls <- La.svd(S12, pmin, pmin)
    U <- pls$u; V <- t(pls$vt)
    XScores <- x %*% U
    YScores <- y %*% V
    r.pls <- cor(XScores[,1],YScores[,1])
  }
  if(RV == TRUE){
    S11 <- var(x)
    S22 <- var(y)
    RV <- sum(colSums(S12^2))/sqrt(sum(S11^2)*sum(S22^2))
  } else
    RV <- NULL
  if(verbose==TRUE){
    XScores <- as.matrix(XScores); Y <- as.matrix(YScores)
    rownames(U)  = colnames(x); rownames(V) = colnames(y)
    out <- list(pls.svd = pls, r.pls = r.pls, RV=RV, left.vectors=U, 
                right.vectors=V, XScores=XScores,YScores=YScores)
  } else out <- r.pls
  out
}

# quick.pls
# a streamlines pls code
# used in: apply.pls
quick.pls <- function(x,y) {# no RV; no verbose output
  # assume parameters already found and assume x and y are centered
  S12 <- crossprod(x,y)/(dim(x)[1] - 1)
  if(length(S12) == 1) res <- cor(x,y) else {
    pls <- La.svd(S12, 1, 1)
    U<-pls$u; V <- as.vector(pls$vt)
    res <- cor(x%*%U,y%*%V)
  }
  res
}

# apply.pls 
# run permutations of pls analysis
# used in: two.b.pls, integration.test
apply.pls <- function(x,y, RV=FALSE, iter, seed = NULL){
  x <- as.matrix(x); y <- as.matrix(y)
  px <- ncol(x); py <- ncol(y)
  pmin <- min(px,py)
  ind <- perm.index(nrow(x), iter, seed=seed)
  RV.rand <- r.rand <- NULL
  pb <- txtProgressBar(min = 0, max = ceiling(iter/100), initial = 0, style=3) 
  jj <- iter+1
  step <- 1
  if(jj > 100) j <- 1:100 else j <- 1:jj
  while(jj > 0){
    ind.j <- ind[j]
    y.rand <-lapply(1:length(j), function(i) y[ind.j[[i]],])
    if(RV == TRUE) RV.rand <- c(RV.rand,sapply(1:length(j), function(i) pls(x,y.rand[[i]], RV=TRUE, verbose = TRUE)$RV)) else
      r.rand <- c(r.rand, sapply(1:length(j), function(i) quick.pls(x,y.rand[[i]])))
    jj <- jj-length(j)
    if(jj > 100) kk <- 1:100 else kk <- 1:jj
    j <- j[length(j)] +kk
    setTxtProgressBar(pb,step)
    step <- step+1
  }
  close(pb)
  if(RV == TRUE) RV.rand else r.rand
}

# .apply.pls 
# same as apply.pls, but without progress bar option
# used in: two.b.pls, integration.test
.apply.pls <- function(x,y, RV=FALSE, iter, seed = NULL){
  x <- as.matrix(x); y <- as.matrix(y)
  px <- ncol(x); py <- ncol(y)
  pmin <- min(px,py)
  ind <- perm.index(nrow(x), iter, seed=seed)
  RV.rand <- r.rand <- NULL
  jj <- iter+1
  if(jj > 100) j <- 1:100 else j <- 1:jj
  while(jj > 0){
    ind.j <- ind[j]
    y.rand <-lapply(1:length(j), function(i) y[ind.j[[i]],])
    if(RV == TRUE) RV.rand <- c(RV.rand,sapply(1:length(j), function(i) pls(x,y.rand[[i]], RV=TRUE, verbose = TRUE)$RV)) else
      r.rand <- c(r.rand, sapply(1:length(j), function(i) quick.pls(x,y.rand[[i]])))
    jj <- jj-length(j)
    if(jj > 100) kk <- 1:100 else kk <- 1:jj
    j <- j[length(j)] +kk
  }
  if(RV == TRUE) RV.rand else r.rand
}

# pls.multi
# obtain average of pairwise PLS analyses for 3+modules
# used in: apply.plsmulti, integration.test
plsmulti<-function(x,gps){
  g<-factor(as.numeric(gps))
  ngps<-nlevels(g)
  S<-var(x)
  gps.combo <- combn(ngps, 2)
  pls.gp <- sapply(1:ncol(gps.combo), function(j){ # no loops
    S12<-S[which(g==gps.combo[1,j]),which(g==gps.combo[2,j])]
    px <- nrow(S12); py <- ncol(S12); pmin <- min(px,py)
    pls<-La.svd(S12, pmin, pmin)
    U<-pls$u; V<-t(pls$vt)
    XScores<-x[,which(g==gps.combo[1,j])]%*%U[,1]; YScores<-x[,which(g==gps.combo[2,j])]%*%V[,1]
    cor(XScores,YScores)
  })
  if(length(pls.gp) > 1) pls.mat <- dist(matrix(0, ngps,)) else 
    pls.mat = 0 
  for(i in 1:length(pls.mat)) pls.mat[[i]] <- pls.gp[i]
  pls.obs <- mean(pls.gp) 
  list(r.pls = pls.obs, r.pls.mat=pls.mat)
}

# quick.plsmulti
# a streamlined plsmulti
# used in apply.plsmulti
quick.plsmulti <- function(x,g,gps.combo){
  # assumed x is already centered
  pls.gp <- sapply(1:ncol(gps.combo), function(j){ # no loops
    xx <- x[,g==gps.combo[1,j]]
    yy <- x[,g==gps.combo[2,j]]
    S12<-crossprod(xx,yy)/(dim(xx)[1] - 1)
    pls<-La.svd(S12, 1, 1)
    U<-pls$u; V<-as.vector(pls$vt)
    cor(xx%*%U, yy%*%V)
  })
  mean(pls.gp) 
}

# apply.plsmulti
# permutation for multipls
# used in: integration.test
apply.plsmulti <- function(x,gps, iter, seed = NULL){
  g<-factor(as.numeric(gps))
  ngps<-nlevels(g)
  gps.combo <- combn(ngps, 2)
  ind <- perm.index(nrow(x), iter, seed=seed)
  pb <- txtProgressBar(min = 0, max = ceiling(iter/100), initial = 0, style=3) 
  jj <- iter+1
  step <- 1
  if(jj > 100) j <- 1:100 else j <- 1:jj
  r.rand <- NULL
  while(jj > 0){
    ind.j <- ind[j]
    x.r<-lapply(1:length(j), function(i) x[ind.j[[i]], g==1]) 
    r.rand<-c(r.rand, sapply(1:length(j), function(i) quick.plsmulti(cbind(x.r[[i]],
                                                  x[,g!=1]), g, gps.combo))) 
    jj <- jj-length(j)
    if(jj > 100) kk <- 1:100 else kk <- 1:jj
    j <- j[length(j)] +kk
    setTxtProgressBar(pb,step)
    step <- step+1
  }
  close(pb)
  r.rand
}

# .apply.plsmulti
# same as apply.plsmulti, but without progress bar option
# used in: integration.test
.apply.plsmulti <- function(x,gps, iter, seed = NULL){
  g<-factor(as.numeric(gps))
  ngps<-nlevels(g)
  gps.combo <- combn(ngps, 2)
  ind <- perm.index(nrow(x), iter, seed=seed)
  jj <- iter+1
  if(jj > 100) j <- 1:100 else j <- 1:jj
  r.rand <- NULL
  while(jj > 0){
    ind.j <- ind[j]
    x.r<-lapply(1:length(j), function(i) x[ind.j[[i]], g==1]) 
    r.rand<-c(r.rand, sapply(1:length(j), function(i) quick.plsmulti(cbind(x.r[[i]],
                                 x[,g!=1]), g, gps.combo)))
    jj <- jj-length(j)
    if(jj > 100) kk <- 1:100 else kk <- 1:jj
    j <- j[length(j)] +kk
  }
  r.rand
}

# CR
# Function to estimate CR coefficient
# used in: modularity.test, apply.CR
CR<-function(x,gps){
  g <- gps
  ngps <- length(unique(g))
  S<-var(x)
  diag(S)<-0
  gps.combo <- combn(ngps, 2)
  CR.gp <- sapply(1:ncol(gps.combo), function(j){ # no loops
    S11<-S[which(g==gps.combo[1,j]),which(g==gps.combo[1,j])]
    S22<-S[which(g==gps.combo[2,j]),which(g==gps.combo[2,j])]
    S12<-S[which(g==gps.combo[1,j]),which(g==gps.combo[2,j])]
    sqrt(sum(colSums(S12^2))/sqrt(sum(S11^2)*sum(S22^2)))
  })
  if(length(CR.gp) > 1) CR.mat <- dist(matrix(0, ngps,)) else 
    CR.mat = 0 # may not be necessary
  for(i in 1:length(CR.mat)) CR.mat[[i]] <- CR.gp[i]

  CR.obs <- mean(CR.gp) 
  list(CR = CR.obs, CR.mat=CR.mat)
}

# quick.CR
# streamlined CR
# used in: apply.CR, boot.CR
quick.CR <-function(x,gps){ # no CR.mat made
  g <- gps
  ngps <- length(unique(g))
  S<-var(x)
  diag(S)<-0
  gps.combo <- combn(ngps, 2)
  CR.gp <- sapply(1:ncol(gps.combo), function(j){
    S11<-S[which(g==gps.combo[1,j]),which(g==gps.combo[1,j])]
    S22<-S[which(g==gps.combo[2,j]),which(g==gps.combo[2,j])]
    S12<-S[which(g==gps.combo[1,j]),which(g==gps.combo[2,j])]
    sqrt(sum(colSums(S12^2))/sqrt(sum(S11^2)*sum(S22^2)))
  })
  mean(CR.gp)
}

# apply.CR
# permutation for CR
# used in: modularity.test
apply.CR <- function(x,g,k, iter, seed = NULL){# g = partition.gp
  ind <- perm.CR.index(g,k, iter, seed=seed)
  pb <- txtProgressBar(min = 0, max = ceiling(iter/100), initial = 0, style=3) 
  jj <- iter+1
  step <- 1
  if(jj > 100) j <- 1:100 else j <- 1:jj
  CR.rand <- NULL
  while(jj > 0){
    ind.j <- ind[j]
    CR.rand<-c(CR.rand, sapply(1:length(j), function(i) quick.CR(x, gps=ind.j[[i]])))
    jj <- jj-length(j)
    if(jj > 100) kk <- 1:100 else kk <- 1:jj
    j <- j[length(j)] +kk
    setTxtProgressBar(pb,step)
    step <- step+1
  }
  close(pb)
  CR.rand
}

# .apply.CR
# same as apply.CR, but without progress bar option
# used in: modularity.test
.apply.CR <- function(x,g,k, iter, seed = NULL){# g = partition.gp
  ind <- perm.CR.index(g,k, iter, seed=seed)
  jj <- iter+1
  if(jj > 100) j <- 1:100 else j <- 1:jj
  CR.rand <- NULL
  while(jj > 0){
    ind.j <- ind[j]
    CR.rand<-c(CR.rand, sapply(1:length(j), function(i) quick.CR(x, gps=ind.j[[i]])))
    jj <- jj-length(j)
    if(jj > 100) kk <- 1:100 else kk <- 1:jj
    j <- j[length(j)] +kk
  }
  CR.rand
}

# boot.CR
# Bootstrap for CR
# used in: modularity.test
boot.CR <- function(x,gps, k,iter, seed = NULL){
  x<-as.matrix(x)
  boot <- boot.index(nrow(x), iter, seed=seed)
  if(k==1){
    jj <- iter+1
    if(jj > 100) j <- 1:100 else j <- 1:jj
    CR.boot <- NULL
    while(jj > 0){
      boot.j <- boot[j]
      x.r<-lapply(1:length(j), function(i) x[boot.j[[i]],])
      CR.boot<-c(CR.boot, sapply(1:length(j), function(i) quick.CR(x.r[[i]],gps)))
      jj <- jj-length(j)
      if(jj > 100) kk <- 1:100 else kk <- 1:jj
      j <- j[length(j)] +kk
    }
  }
  
  if(k>1){  #for GM data
    angle <- seq(-44,44,2)
    if(k==2){
      rot.mat<-lapply(1:(length(angle)), function(i) matrix(c(cos(angle[i]*pi/180),
                                                              sin(angle[i]*pi/180),-sin(angle[i]*pi/180),cos(angle[i]*pi/180)),ncol=2))      
    }
    if(k==3){
      rot.mat<-lapply(1:(length(angle)), function(i) matrix(c(cos(angle[i]*pi/180),
                                                              sin(angle[i]*pi/180),0,-sin(angle[i]*pi/180),cos(angle[i]*pi/180), 0,0,0,1),ncol=3))      
    }
    jj <- iter+1
    if(jj > 100) j <- 1:100 else j <- 1:jj
    CR.boot <- NULL
    while(jj > 0){
      boot.j <- boot[j]
      x.r<-lapply(1:length(j), function(i) x[boot.j[[i]],])
      Alist.r <-lapply(1:length(x.r), function(i) { y <- x.r[[i]]; arrayspecs(y, ncol(y)/k,k)})
      CR.boot <- c(CR.boot, lapply(1:length(Alist.r), function(i){
        A <- Alist.r[[i]]
        A <- lapply(1:dim(A)[[3]], function(ii) A[,,ii])
        B <- Map(function(r) t(mapply(function(a) matrix(t(a%*%r)), A)), rot.mat)
        CRs <- Map(function(x) quick.CR(x,gps), B)
        Reduce("+", CRs)/length(CRs)
      }))
      jj <- jj-length(j)
      if(jj > 100) kk <- 1:100 else kk <- 1:jj
      j <- j[length(j)] +kk
    }
  }
  unlist(CR.boot)
}

# CR.phylo
# phylogenetic CR analysis
# used in: phylo.modularity
CR.phylo<-function(x,invC,gps){
  g <- gps
  ngps <- length(unique(g))
  gps.combo <- combn(ngps, 2)
  one<-matrix(1,nrow(x),1)  
  a<-colSums(invC %*% x)*sum(invC)^-1  
  R<- t(x-one%*%a)%*%invC%*%(x-one%*%a)*(nrow(x)-1)^-1 
  diag(R)<-0
  gps.combo <- combn(ngps, 2)
  CR.gp <- sapply(1:ncol(gps.combo), function(j){ 
    R11<-R[which(g==gps.combo[1,j]),which(g==gps.combo[1,j])]
    R22<-R[which(g==gps.combo[2,j]),which(g==gps.combo[2,j])]
    R12<-R[which(g==gps.combo[1,j]),which(g==gps.combo[2,j])]
    sqrt(sum(colSums(R12^2))/sqrt(sum(R11^2)*sum(R22^2)))
  })
  if(length(CR.gp) > 1) CR.mat <- dist(matrix(0, ngps,)) else 
    CR.mat = 0 
  for(i in 1:length(CR.mat)) CR.mat[[i]] <- CR.gp[i]
  
  CR.obs <- mean(CR.gp) 
  list(CR = CR.obs, CR.mat=CR.mat)
}

# quick.CR.phylo
# streamlined phylo CR
# used in: apply.phylo.CR
quick.CR.phylo <- function(x,invC,gps){
  x <- as.matrix(x); invC <- as.matrix(invC)
  g <- gps
  ngps <- length(unique(g))
  gps.combo <- combn(ngps, 2)
  one<-matrix(1,nrow(x),1)  
  a<-colSums(invC %*% x)*sum(invC)^-1  
  R<- t(x-one%*%a)%*%invC%*%(x-one%*%a)*(nrow(x)-1)^-1 
  diag(R)<-0
  gps.combo <- combn(ngps, 2)
  CR.gp <- sapply(1:ncol(gps.combo), function(j){ 
    R11<-R[which(g==gps.combo[1,j]),which(g==gps.combo[1,j])]
    R22<-R[which(g==gps.combo[2,j]),which(g==gps.combo[2,j])]
    R12<-R[which(g==gps.combo[1,j]),which(g==gps.combo[2,j])]
    sqrt(sum(colSums(R12^2))/sqrt(sum(R11^2)*sum(R22^2)))
  })
  
  mean(CR.gp) 
}

# apply.phylo.CR
# permutation for phylo.CR
# used in: phylo.modularity
apply.phylo.CR <- function(x,invC,gps, k, iter, seed=NULL){
  ind <- perm.CR.index(g=gps,k, iter, seed=seed)
  pb <- txtProgressBar(min = 0, max = ceiling(iter/100), initial = 0, style=3) 
  jj <- iter+1
  step <- 1
  if(jj > 100) j <- 1:100 else j <- 1:jj
  CR.rand <- NULL
  while(jj > 0){
    ind.j <- ind[j]
    CR.rand<-c(CR.rand, sapply(1:length(j), function(i) quick.CR.phylo(x,invC=invC,gps=ind.j[[i]]))) 
    jj <- jj-length(j)
    if(jj > 100) kk <- 1:100 else kk <- 1:jj
    j <- j[length(j)] +kk
    setTxtProgressBar(pb,step)
    step <- step+1
  }
  close(pb)
  CR.rand
}

# .apply.phylo.CR
# same as apply.phylo.CR, but without progress bar option
# used in: phylo.modularity
.apply.phylo.CR <- function(x,invC,gps, k, iter, seed=NULL){
  ind <- perm.CR.index(g=gps,k, iter, seed=seed)
  jj <- iter+1
  if(jj > 100) j <- 1:100 else j <- 1:jj
  CR.rand <- NULL
  while(jj > 0){
    ind.j <- ind[j]
    CR.rand<-c(CR.rand, sapply(1:length(j), function(i) quick.CR.phylo(x,invC=invC,gps=ind.j[[i]]))) 
    jj <- jj-length(j)
    if(jj > 100) kk <- 1:100 else kk <- 1:jj
    j <- j[length(j)] +kk
  }
  CR.rand
}

# boot.phylo.CR
# bootstrap for phylo.CR
# phylo.modularity 
boot.phylo.CR <- function(x, invC, gps, k,iter, seed = NULL){
  x<-as.matrix(x)
  boot <- boot.index(nrow(x), iter, seed=seed)
  if(k==1){
    jj <- iter+1
    if(jj > 100) j <- 1:100 else j <- 1:jj
    CR.boot <- NULL
    while(jj > 0){
      boot.j <- boot[j]
      x.r<-lapply(1:length(j), function(i) x[boot.j[[i]],])
      invC.r <- lapply(1:length(j), function(i) invC[boot.j[[i]],boot.j[[i]]])
      CR.boot<-c(CR.boot, sapply(1:length(j), function(i) quick.CR.phylo(x=x.r[[i]],invC=invC.r[[i]],gps=gps)))
      jj <- jj-length(j)
      if(jj > 100) kk <- 1:100 else kk <- 1:jj
      j <- j[length(j)] +kk
    }
  }
  
  if(k>1){  #for GM data
    angle <- seq(-44,44,2)
    if(k==2){
      rot.mat<-lapply(1:(length(angle)), function(i) matrix(c(cos(angle[i]*pi/180),
                                                              sin(angle[i]*pi/180),-sin(angle[i]*pi/180),cos(angle[i]*pi/180)),ncol=2))      
    }
    if(k==3){
      rot.mat<-lapply(1:(length(angle)), function(i) matrix(c(cos(angle[i]*pi/180),
                                                              sin(angle[i]*pi/180),0,-sin(angle[i]*pi/180),cos(angle[i]*pi/180), 0,0,0,1),ncol=3))      
    }
    jj <- iter+1
    if(jj > 100) j <- 1:100 else j <- 1:jj
    CR.boot <- NULL
    while(jj > 0){
      boot.j <- boot[j]
      x.r<-lapply(1:length(j), function(i) x[boot.j[[i]],])
      Alist.r <-lapply(1:length(x.r), function(i) { y <- x.r[[i]]; arrayspecs(y, ncol(y)/k,k)})
      invC.r <- lapply(1:length(j), function(i) invC[boot.j[[i]],boot.j[[i]]])
      CR.boot <- c(CR.boot, lapply(1:length(Alist.r), function(i){
        A <- Alist.r[[i]]
        A <- lapply(1:dim(A)[[3]], function(ii) A[,,ii])
        B <- Map(function(r) t(mapply(function(a) matrix(t(a%*%r)), A)), rot.mat)
        CRs <- Map(function(x) quick.CR.phylo(x=x.r[[i]],invC=invC.r[[i]],gps=gps), B)
        Reduce("+", CRs)/length(CRs)
      }))
      jj <- jj-length(j)
      if(jj > 100) kk <- 1:100 else kk <- 1:jj
      j <- j[length(j)] +kk
    }
  }
  unlist(CR.boot)
}

# phylo.mat 
# estimate BM phylo.cov.matrix and transform from phylogeny
# used in: compare.evol.rates, compare.multi.evol.rates, phylo.integration, phylo.modularity, physignal
phylo.mat<-function(x,phy){
  C<-vcv.phylo(phy,anc.nodes=FALSE) 
  C<-C[rownames(x),rownames(x)] 
  invC <-fast.solve(C)
  eigC <- eigen(C)
  lambda <- zapsmall(eigC$values)
  if(any(lambda == 0)){
    warning("Singular phylogenetic covariance matrix. Proceed with caution")
    lambda = lambda[lambda > 0]
  }
  eigC.vect = eigC$vectors[,1:(length(lambda))]
  D.mat <- fast.solve(eigC.vect%*% diag(sqrt(lambda)) %*% t(eigC.vect)) 
  rownames(D.mat) <- colnames(D.mat) <- colnames(C)
  list(invC = invC, D.mat = D.mat,C = C)
}

# pls.phylo
# phylogenetic pls
# used in: phylo.integration, apply.pls.phylo
pls.phylo <- function(x,y, Ptrans, verbose = FALSE){
  x <- as.matrix(x); y <- as.matrix(y)
  px <- ncol(x); py <- ncol(y); pmin <- min(px,py)
  x <- Ptrans%*%x
  y <- Ptrans%*%y
  R12<-  crossprod(x,y)/(nrow(x)-1)
  pls <- La.svd(R12, pmin, pmin)
  U <- pls$u; V <- t(pls$vt)
  XScores <- x %*% U 
  YScores <- y %*% V
  r.pls <- cor(XScores[, 1], YScores[, 1]) 
  if(verbose==TRUE){
    XScores <- as.matrix(XScores); Y <- as.matrix(YScores)
    rownames(U)  = colnames(x); rownames(V) = colnames(y)
    out <- list(pls.svd = pls, r.pls = r.pls, left.vectors=U, 
                right.vectors=V, XScores=XScores,YScores=YScores)
  } else out <- r.pls
  out
}

# apply.pls.phylo
# permutation for phylo.pls
# used in: phylo.integration
# CURRENTLY NOT IN USE - USING apply.pls BECAUSE OF TYPE I ERROR ISSUES
apply.pls.phylo <- function(x,y,Ptrans, iter, seed = NULL){
  n.x <- dim(x)[2]
  ind <- perm.index(nrow(x), iter, seed=seed)
  x <- Ptrans%*%x
  pb <- txtProgressBar(min = 0, max = ceiling(iter/100), initial = 0, style=3) 
  jj <- iter+1
  step <- 1
  if(jj > 100) j <- 1:100 else j <- 1:jj
  r.rand <- NULL
  while(jj > 0){
    ind.j <- ind[j]
    y.rand <-lapply(1:length(j), function(i) y[ind.j[[i]],])
    r.rand <- c(r.rand, sapply(1:length(j), function(i) {
      yy <- Ptrans%*%y.rand[[i]] 
      quick.pls(x,yy)
    }))
    jj <- jj-length(j)
    if(jj > 100) kk <- 1:100 else kk <- 1:jj
    j <- j[length(j)] +kk
    setTxtProgressBar(pb,step)
    step <- step+1
  }
  close(pb)
  r.rand
}

# .apply.pls.phylo
# same as apply.phylo.pls, but without progress bar option
# used in: phylo.integration
# CURRENTLY NOT IN USE - USING .apply.pls BECAUSE OF TYPE I ERROR ISSUES
.apply.pls.phylo <- function(x,y,Ptrans,iter, seed = NULL){
  n.x <- dim(x)[2]
  ind <- perm.index(nrow(x), iter, seed=seed)
  x <- Ptrans%*%x
  jj <- iter+1
  if(jj > 100) j <- 1:100 else j <- 1:jj
  r.rand <- NULL
  while(jj > 0){
    ind.j <- ind[j]
    y.rand <-lapply(1:length(j), function(i) y[ind.j[[i]],])
    r.rand <- c(r.rand, sapply(1:length(j), function(i) {
      yy <- Ptrans%*%y.rand[[i]] 
      quick.pls(x,yy)
    }))
    jj <- jj-length(j)
    if(jj > 100) kk <- 1:100 else kk <- 1:jj
    j <- j[length(j)] +kk
  }
  r.rand
}

# plsmulti.phylo
# average pairwise phylo.pls
# used in: phylo.integration, apply.plsmulti.phylo
plsmulti.phylo<-function(x,gps, Ptrans){
  g<-factor(as.numeric(gps))
  ngps<-nlevels(g)
  x <- Ptrans%*%x
  gps.combo <- combn(ngps, 2)
  R<-  crossprod(x) * (nrow(x)-1)^-1 
  pls.gp <- sapply(1:ncol(gps.combo), function(j){ 
    R12<-R[which(g==gps.combo[1,j]),which(g==gps.combo[2,j])]
    px <- nrow(R12); py <- ncol(R12); pmin <- min(px,py)
    pls<-La.svd(R12, pmin, pmin)
    U<-pls$u; V<-t(pls$vt)
    XScores<-x[,which(g==gps.combo[1,j])]%*%U[,1]; YScores<-x[,which(g==gps.combo[2,j])]%*%V[,1]
    cor(XScores,YScores)
  })
  if(length(pls.gp) > 1) pls.mat <- dist(matrix(0, ngps,)) else 
    pls.mat = 0 
  for(i in 1:length(pls.mat)) pls.mat[[i]] <- pls.gp[i]
  pls.obs <- mean(pls.gp) 
  list(r.pls = pls.obs, r.pls.mat=pls.mat)
}

# apply.plsmulti.phylo
# permutations for plsmulti.phylo
# used in: phylo.integration
# CURRENTLY NOT IN USE - USING apply.plsmulti BECAUSE OF TYPE I ERROR ISSUES
apply.plsmulti.phylo <- function(x, gps,Ptrans, iter=iter, seed=seed){
  g<-factor(as.numeric(gps))
  ngps<-nlevels(g)
  gps.combo <- combn(ngps, 2)
  xx <- Ptrans%*%x[,g==1]; yy <- Ptrans%*%x[,g!=1]
  ind <- perm.index(nrow(x), iter, seed=seed)
  pb <- txtProgressBar(min = 0, max = ceiling(iter/100), initial = 0, style=3) 
  jj <- iter+1
  step <- 1
  if(jj > 100) j <- 1:100 else j <- 1:jj
  r.rand <- NULL
  while(jj > 0){
    ind.j <- ind[j]
    x.r <-lapply(1:length(j), function(i) xx[ind.j[[i]],])
    r.rand <- c(r.rand, sapply(1:length(j), function(i) {
      quick.pls(x.r[[i]],yy)
      }))
    jj <- jj-length(j)
    if(jj > 100) kk <- 1:100 else kk <- 1:jj
    j <- j[length(j)] +kk
    setTxtProgressBar(pb,step)
    step <- step+1
  }
  close(pb)
  r.rand
}

# .apply.plsmulti.phylo
# same as apply.plsmulti.phylo, but without progress bar option
# used in: phylo.integration
# CURRENTLY NOT IN USE - USING .apply.plsmulti BECAUSE OF TYPE I ERROR ISSUES
.apply.plsmulti.phylo <- function(x, gps,Ptrans, iter=iter, seed=seed){
  g<-factor(as.numeric(gps))
  ngps<-nlevels(g)
  gps.combo <- combn(ngps, 2)
  xx <- Ptrans%*%x[,g==1]; yy <- Ptrans%*%x[,g!=1]
  ind <- perm.index(nrow(x), iter, seed=seed)
  jj <- iter+1
  if(jj > 100) j <- 1:100 else j <- 1:jj
  r.rand <- NULL
  while(jj > 0){
    ind.j <- ind[j]
    x.r <-lapply(1:length(j), function(i) xx[ind.j[[i]],])
    r.rand <- c(r.rand, sapply(1:length(j), function(i) {
      quick.pls(x.r[[i]],yy)
    }))
    jj <- jj-length(j)
    if(jj > 100) kk <- 1:100 else kk <- 1:jj
    j <- j[length(j)] +kk
  }
  r.rand
}

# sigma.d
# multivariate evolutionary rate
# used in: compare.evol.rates
sigma.d<-function(x,invC,D.mat,gp){
  N<-dim(x)[1];p<-dim(x)[2]
  g<-factor(as.numeric(gp))
  ngps<-nlevels(g)
  ones<-matrix(1,N,N) 
  x.c<-x-crossprod(ones,invC)%*%x/sum(invC) 
  R<-crossprod(x.c, crossprod(invC,x.c))/N
  vec.d2<-diag(tcrossprod(D.mat%*%(x.c)))
  sigma.d.all<-sum(vec.d2)/N/p
  sigma.d.gp<-sapply(split(vec.d2, gp), mean)/p  
  sigma.d.ratio<-sigma.d.rat<-sigma.d.rat.mat<-rate.mat<-NULL
  if(ngps>1){
    gps.combo <- combn(ngps, 2)
    sigma.d.rat <- sapply(1:ncol(gps.combo), function(j){ 
      rates<-c(sigma.d.gp[levels(g)==gps.combo[1,j]],sigma.d.gp[levels(g)==gps.combo[2,j]])
      rate.rat<-max(rates)/min(rates)
    })
    if(length(sigma.d.rat) > 1) rate.mat <- dist(matrix(0, length(sigma.d.gp),)) else 
      rate.mat = 0 
    for(i in 1:length(rate.mat)) rate.mat[[i]] <- sigma.d.rat[i]
    sigma.d.ratio<-max(rate.mat)
  }
  list(sigma.d.ratio = sigma.d.ratio, sigma.d.all = sigma.d.all, 
       sigma.d.gp = sigma.d.gp, sigma.d.gp.ratio = rate.mat,R = R)  
}

# fast.sigma.d
# same as sigma.d but only calculates sigma.d.ratio - fast in loops
# used in: compare.evol.rates
fast.sigma.d<-function(x,Ptrans,g, ngps, gps.combo, N,p){
  xp <- Ptrans%*%x
  vec.d2<-diag(tcrossprod(xp))
  sigma.d.all<-sum(vec.d2)/N/p
  sigma.d.gp<-sapply(split(vec.d2, g), mean)/p  
  sigma.d.ratio<-sigma.d.rat<-sigma.d.rat.mat<-rate.mat<-NULL
  sigma.d.rat <- sapply(1:ncol(gps.combo), function(j){ 
    rates<-c(sigma.d.gp[levels(g)==gps.combo[1,j]],sigma.d.gp[levels(g)==gps.combo[2,j]])
    max(rates)/min(rates)
  })
  sigma.d.rat
}

# sigma.d.multi
# multiple trait multivariate evolutionary rates
# used in: compare.multi.evol.rates
sigma.d.multi<-function(x,invC,D.mat,gps,Subset){
  sig.calc<-function(x.i,invC.i,D.mat.i,Subset){
    x.i<-as.matrix(x.i)
    N<-dim(x.i)[1];p<-dim(x.i)[2]
    ones<-matrix(1,N,N) 
    x.c<- x.i - crossprod(ones,invC.i)%*%x.i/sum(invC.i) 
    R<-crossprod(x.c, crossprod(invC.i,x.c))/N
    if(Subset==FALSE) sigma<-sigma<-sum((D.mat.i%*%x.c)^2)/N  else 
      sigma<-sum((D.mat.i%*%x.c)^2)/N/p
    return(list(sigma=sigma,R=R))
  }
  g<-factor(as.numeric(gps))
  ngps<-nlevels(g)  
  gps.combo <- combn(ngps, 2)
  global<-sig.calc(x,invC,D.mat,Subset)
  rate.global<-global$sigma; R<-global$R
  ngps<-nlevels(gps)
  rate.gps<-sapply(1:ngps, function(j){ sig.calc(x[,g==j],
                                                 invC,D.mat,Subset)$sigma  })
  sigma.d.ratio<-max(rate.gps)/min(rate.gps)
  sigma.d.rat <- sapply(1:ncol(gps.combo), function(j){ 
    rates<-c(rate.gps[levels(g)==gps.combo[1,j]],rate.gps[levels(g)==gps.combo[2,j]])
    max(rates)/min(rates)
  })
  if(length(sigma.d.rat) > 1) rate.mat <- dist(matrix(0, length(rate.gps),)) else 
    rate.mat = 0 
  for(i in 1:length(rate.mat)) rate.mat[[i]] <- sigma.d.rat[i]
  list(sigma.d.ratio = sigma.d.ratio, rate.global = rate.global, 
       rate.gps = rate.gps, sigma.d.gp.ratio = rate.mat,R = R)  
}


##Fast version of compare.multi.rates for permutations

sig.calc<-function(x.i,Ptrans.i,Subset, N, p){
  xp.i <- Ptrans.i%*%x.i
  if(Subset==FALSE) sigma<-sum((xp.i)^2)/N else 
    sigma<-sum((xp.i)^2)/N/p
  return(sigma)
}

fast.sigma.d.multi<-function(x,Ptrans,Subset, gindx, ngps, gps.combo, N, p){ 
  rate.gps<-lapply(1:ngps, function(j){ sig.calc(x[,gindx[[j]]], Ptrans,Subset, N, p)})
  sapply(1:ncol(gps.combo), function(j){ 
    a <- gps.combo[1,j]
    b <- gps.combo[2,j]
    rates<-c(rate.gps[[a]],rate.gps[[b]])
    max(rates)/min(rates)
  })
}

# trajset.int
# set-up trajectories from a model with an interaction
# used in: trajectory.analysis
trajset.int <- function(y, tp,tn) { # assume data in order of variables within points
  pt.list <- sort(rep(1:tn,tp))
  lapply(1:tn, function(j){
    y[which(pt.list == j),]
  })
}

# trajset.gps
# set-up trajectories from a model without an interaction: assumes data are trajectories
# used in: trajectory.analysis
trajset.gps <- function(y, traj.pts) { # assume data in order of variables within points
  lapply(1:nrow(y), function(j) {
    matrix(y[j,], traj.pts, , byrow=T)
  })
}

# trajsize
# find path distance of trajectory
# used in: trajectory.analysis
trajsize <- function(y) {
  k <- NROW(y[[1]])
  tpairs <- cbind(1:(k-1),2:k)
  sapply(1:length(y), function(j) {
    d <- as.matrix(dist(y[[j]]))
    sum(d[tpairs])
  })
}

# trajorient
# sfind trajectory correlations from first PCs
# used in: trajectory.analysis
trajorient <- function(y, tn, p) {
  m <- t(sapply(1:tn, function(j){
    x <- y[[j]]
    La.svd(center.scale(x)$coords, 0, 1)$vt
  }))
  vec.cor.matrix(m)
}

# trajshape
# find shape differences among trajectories
# used in: trajectory.analysis
trajshape <- function(y){
  y <- Map(function(x) center.scale(x)$coords, y)
  M <- Reduce("+",y)/length(y)
  z <- apply.pPsup(M, y)
  z <- t(sapply(z, function(x) as.vector(t(x))))
  as.matrix(dist(z))
}

# traj.w.int
# full PTA stats for trajectories from a model with an interaction
# used in: trajectory.analysis
traj.w.int <- function(ff, fr, data=NULL, iter, seed= NULL,
                       weights = NULL, 
                       offset = NULL, SS.type = "I"){
  pfitf <- procD.fit(ff, data = data, pca=FALSE, 
                     weights = weights, 
                     offset = offset, SS.type = SS.type)
  pfitr <- procD.fit(fr, data = data, pca=FALSE, 
                     weights = weights, 
                     offset = offset, SS.type = SS.type)
  ex.terms <- length(pfitf$term.labels) - 3
  Y <- pfitf$wY
  k <- length(pfitr$wQRs.full)
  Yh <- pfitr$wFitted.full[[k]]
  E <-  pfitr$wResiduals.full[[k]]
  n <- NROW(Y)
  tp <- nlevels(data[[match(attr(terms(ff),"term.labels")[[ex.terms+2]], names(data))]])
  group.levels <- levels(data[[match(attr(terms(ff),"term.labels")[[ex.terms+1]], names(data))]])
  tn <- length(group.levels)
  p <- NCOL(Y)
  ind <- perm.index(n, iter, seed=seed)
  Yr <- Map(function(x) Yh + E[x,], ind)
  if(sum(pfitf$weights) != n) Yr <- Map(function(y) y*sqrt(pfitf$weights), Yr)
  means <- apply.ls.means(pfitf, Yr)
  trajs <- lapply(means, function(x) trajset.int(x, tp, tn))
  PD <- lapply(trajs, trajsize) # path distances
  MD <- lapply(PD, function(x) as.matrix(dist(x)))
  Tcor <- lapply(trajs, function(x) trajorient(x,tn)) # trajectory correlations
  Tang <- lapply(Tcor, acos) # trajectory angles
  SD <- lapply(trajs, trajshape) # trajectory shape differences
  
  list(means = means, trajectories = trajs, 
       PD = PD,
       MD=MD, Tcor=Tcor, Tang=Tang, SD=SD,
       P.MD = Pval.matrix(simplify2array(MD)),
       P.angle = Pval.matrix(simplify2array(Tang)),
       P.SD = Pval.matrix(simplify2array(SD)),
       Z.MD = Effect.size.matrix(simplify2array(MD)),
       Z.angle = Effect.size.matrix(simplify2array(Tang)),
       Z.SD = Effect.size.matrix(simplify2array(SD)),
       ngroups = tn, npoints = tp)
}

# traj.by.groups
# full PTA stats for trajectories from a model without an interaction; assume data are trajectories
# used in: trajectory.analysis
traj.by.groups <- function(ff, fr, traj.pts, data=NULL, iter, seed= NULL,
                           weights = NULL, 
                           offset = NULL, SS.type = "I"){
  pfitf <- procD.fit(ff, data = data, pca=FALSE, 
                     weights = weights, 
                     offset = offset, SS.type = SS.type)
  pfitr <- procD.fit(fr, data = data, pca=FALSE, 
                     weights = weights, 
                     offset = offset, SS.type = SS.type)
  ex.terms <- length(pfitf$term.labels) - 1
  Y <- pfitf$wY
  k <- length(pfitr$wQRs.full)
  Yh <- pfitr$wFitted.full[[k]]
  E <-  pfitr$wResiduals.full[[k]]
  n <- NROW(Y)
  tp <- traj.pts
  p <- NCOL(Y)/traj.pts
  if(p != floor(p)) stop("The number of variables divided by the number of trajectory points is not an integer")
  gps <- data[[match((pfitf$term.labels)[ex.terms+1], names(data))]]
  group.levels <- levels(gps)
  tn <- length(group.levels)
  ind <- perm.index(n, iter, seed=seed)
  Yr <- Map(function(x) Yh + E[x,], ind)
  if(sum(pfitf$weights) != n) Yr <- Map(function(y) y*sqrt(pfitf$weights), Yr)
  means <- apply.ls.means(pfitf, Yr)
  trajs <- lapply(means, function(x) trajset.gps(x,traj.pts))
  PD <- lapply(trajs, trajsize) # path distances
  MD <- lapply(PD, function(x) as.matrix(dist(x)))
  Tcor <- lapply(trajs, function(x) trajorient(x,tn)) # trajectory correlations
  Tang <- lapply(Tcor, acos) # trajectory angles
  SD <- lapply(trajs, trajshape) # trajectory shape differences
  
  list(means = means, trajectories = trajs, 
       PD = PD,
       MD=MD, Tcor=Tcor, Tang=Tang, SD=SD,
       P.MD = Pval.matrix(simplify2array(MD)),
       P.angle = Pval.matrix(simplify2array(Tang)),
       P.SD = Pval.matrix(simplify2array(SD)),
       Z.MD = Effect.size.matrix(simplify2array(MD)),
       Z.angle = Effect.size.matrix(simplify2array(Tang)),
       Z.SD = Effect.size.matrix(simplify2array(SD)),
       ngroups = tn, npoints = tp)
}

#####-----------------------------------------------------------------------------------

### geomorph-specific logicals

is.gpagen <- function(x) class(x) == "gpagen"
is.phylo <- function(x) class(x) == "phylo"
is.geomorph.data.frame <- function(x) class(x) == "geomorph.data.frame"

#####-----------------------------------------------------------------------------------

### geomorph-specific S3 for internal use (copies of base functions)

droplevels.geomorph.data.frame <- function (x, except = NULL, ...) {
  ix <- vapply(x, is.factor, NA)
  if (!is.null(except)) 
    ix[except] <- FALSE
  x[ix] <- lapply(x[ix], factor)
  x
}

#####-----------------------------------------------------------------------------------

### retained from old geomorph support code
### need to update and merge, or replace with new functions


scan.to.ref<-function(scandata,specland,refland){  	#DCA
  ref.scan<-tps2d3d(scandata,specland,refland)
  ref.scan}

refscan.to.spec<-function(refscan,refland,specland){ 	#DCA
  unwarp.scan<-tps2d3d(refscan,refland,specland)
  unwarp.scan}

# Write .nts file for output of digitize2d(), buildtemplate() digit.fixed() and digitsurface()
# A is an nx2 or nx3 matrix of the output coordinates. To be used internally only.

writeland.nts <- function(A, spec.name, comment=NULL){
  ntsfile=paste(spec.name,".nts",sep="")
  file.create(file=ntsfile)
  if(is.null(comment)){
    cat(paste('"',spec.name,sep=""),file= ntsfile,sep="\n",append=TRUE)
  }
  else if(!is.null(comment)){
    cat(paste('"',spec.name,sep=""),file= ntsfile,sep="\n")
    cat(paste('"',comment,sep=""),file= ntsfile,sep="\n",append=TRUE)
  }
  dims <- dim(A)
  if (dims[2] == 2){
    cat(paste(1,dims[1],2,0,"dim=2"),file= ntsfile,sep="\n",append=TRUE)
  }
  else if (dims[2] == 3){
    cat(paste(1,dims[1],3,0, "dim=3"),file= ntsfile,sep="\n",append=TRUE)
  }
  write.table(A ,file= ntsfile,col.names = FALSE, row.names = FALSE,sep="  ",append=TRUE)
}

# picscale is called by digitize2d
picscale<- function(scale){
  digscale<-NULL
  digscale<-locator(2,type="o",lwd=2,col="red",lty="11")
  cat(paste("Keep scale (y/n)?"), "\n")
  ans <- readLines(n = 1)
  if (ans == "n") {
    cat(paste("Set scale again"), "\n")
  }
  while (ans == "n") {
    digscale<-NULL
    digscale<-locator(2,type="o",lwd=2,col="red",lty="11")
    cat(paste("Keep scale (y/n)?"), "\n")
    ans <- readLines(n = 1)
    if (ans == "y") { 
    }
    if (ans == "n") {
      cat(paste("Set scale again"), "\n")
    }
  }
  scale/sqrt(sum(diff(digscale$x)^2+diff(digscale$y)^2))      
}

# Function written by person who wrote identify() - called by define.modules
identifyPch <- function(x, y = NULL, n = length(x), pch = 19, col="red", ...)
{
  xy <- xy.coords(x, y); x <- xy$x; y <- xy$y
  sel <- rep(FALSE, length(x)); res <- integer(0)
  while(sum(sel) < n) {
    ans <- identify(x[!sel], y[!sel], n = 1, plot = FALSE, ...)
    if(!length(ans)) break
    ans <- which(!sel)[ans]
    points(x[ans], y[ans], pch = pch, col=col)
    sel[ans] <- TRUE
    res <- c(res, ans)
  }
  res
} 
##Function to read tps file for digitize2d (streamlined for specific use)
readland.tps2 <- function (file, specID = c("None", "ID", "imageID")) 
{
  ignore.case = TRUE
  specID <- match.arg(specID)
  tpsfile <- scan(file = file, what = "char", sep = "\n", quiet = TRUE)
  lmdata <- grep("LM=", tpsfile, ignore.case)
  if (length(lmdata !=0)) {
    nland <- as.numeric(sub("LM=", "", tpsfile[lmdata], ignore.case))
    k <- 2
  }
  if (length(lmdata) == 0) {
    lmdata <- grep("LM3=", tpsfile, ignore.case)
    nland <- as.numeric(sub("LM3=", "", tpsfile[lmdata], ignore.case))
    k <- 3
  }
  n <- nspecs <- length(lmdata)
  if (max(nland) - min(nland) != 0) {
    stop("Number of landmarks not the same for all specimens.")
  }
  p <- nland[1]
  imscale <- as.numeric(sub("SCALE=", "", tpsfile[grep("SCALE", 
                                                       tpsfile, ignore.case)], ignore.case))
  if (is.null(imscale)) {
    imscale = array(0, nspecs)
  }
  if (length(imscale)==0) {
    imscale = array(0, nspecs)
  }
  if (length(imscale) != nspecs) {
    imscale = array(1, nspecs)
  }
  tmp <- tpsfile[-(grep("=", tpsfile))]
  options(warn = -1)
  tmp <- matrix(as.numeric(unlist(strsplit(tmp,"\\s+"))),ncol = k, byrow = T)

  coords <- aperm(array(t(tmp), c(k, p, n)), c(2, 1, 3))
  #  imscale <- aperm(array(rep(imscale, p * k), c(n, k, p)), c(3, 2, 1))
  #  coords <- coords * imscale
  coords<-coords[1:nland,,] 
  if(n==1) coords <- array(coords, c(nland,k,n))
  if (specID == "imageID") {
    imageID <- (sub("IMAGE=", "", tpsfile[grep("IMAGE", tpsfile, ignore.case)], 
                    ignore.case))
    if (length(imageID) != 0) {
      imageID <- sub(".jpg", "", imageID, ignore.case)
      imageID <- sub(".tif", "", imageID, ignore.case)
      imageID <- sub(".bmp", "", imageID, ignore.case)
      imageID <- sub(".tiff", "", imageID, ignore.case)
      imageID <- sub(".jpeg", "", imageID, ignore.case)
      imageID <- sub(".jpe", "", imageID, ignore.case)
      dimnames(coords)[[3]] <- as.list(imageID)
    }
  }
  if (specID == "ID") {
    ID <- sub("ID=", "", tpsfile[grep("ID", tpsfile, ignore.case)], ignore.case)
    if (length(ID) != 0) {
      dimnames(coords)[[3]] <- as.list(ID)
    }
  }
  return(list(coords = coords,scale=imscale)  )                  
}<|MERGE_RESOLUTION|>--- conflicted
+++ resolved
@@ -971,17 +971,14 @@
   uk <- unique(X.k)
   k <- length(uk) - 1
   # SS types: reduced and full X matrices
-  if(SS.type == "III"){
+  if(SS.type == "III"){ 
     Xrs <- lapply(2:length(uk), function(j)  Xj <- X[, X.k %in% uk[-j]])
     Xfs <- lapply(2:length(uk), function(j)  X)
   } 
   if(SS.type == "II") {
     fac <- attr(Terms, "factor")
     fac <- crossprod(fac[-1,])
-<<<<<<< HEAD
     int <- attr(Terms, "intercept")
-=======
->>>>>>> 6e2cadc2
     Xrs <- lapply(1:NROW(fac), function(j){
       ind <- ifelse(fac[j,] < fac[j,j], 1, 0)
       if(int == 1) ind <- c(1, ind)
