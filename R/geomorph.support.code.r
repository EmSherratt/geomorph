#' @name geomorph-package
#' @docType package
#' @aliases geomorph
#' @title Geometric morphometric analyses for 2D/3D data
<<<<<<< HEAD
#' @author Dean C. Adams, Michael Collyer, Antigoni Kaliontzopoulou & Emma Sherratt
=======
#' @author Dean Adams, Michael Collyer, Antigoni Kaliontzopoulou, Emma Sherratt
>>>>>>> e690eea7
#' 
#' @description Functions in this package allow one to read, manipulate, and digitize landmark data; generate shape
#'  variables via Procrustes analysis for points, curves and surface data, perform statistical analyses
#'  of shape variation and covariation, and provide graphical depictions of shapes and patterns of
#'  shape variation.
#'  
#' @import ape
#' @import rgl
#' @import stats
#' @import utils
#' @import graphics
#' @import grDevices
#' @importFrom geiger sim.char
#' @importFrom jpeg readJPEG
#' @importFrom Matrix nearPD
#' 
#' @section geomorph TOC:
#' geomorph-package
NULL

#' Landmark data from Plethodon salamander heads
#'
#' @name plethodon
#' @docType data
#' @author Dean Adams
#' @references Adams, D. C. 2004. Character displacement via aggressive interference in Appalachian salamanders. 
#' Ecology. 85:2664-2670.
#' @references Adams, D.C. 2010. Parallel evolution of character displacement driven by competitive selection 
#' in terrestrial salamanders. BMC Evolutionary Biology. 10(72)1-10.
#' @keywords datasets
NULL

#' Head shape and food use data from Plethodon salamanders
#'
#' @name plethShapeFood
#' @docType data
#' @author Dean Adams
#' @references Adams, D. C., and F. J. Rohlf. 2000. Ecological character 
#' displacement in Plethodon: biomechanical differences found from a geometric 
#' morphometric study. Proceedings of the National Academy of Sciences, 
#' U.S.A. 97:4106-4111
#' @keywords datasets
NULL

#' Landmark data from dataset rat
#'
#' @name ratland
#' @docType data
#' @author Dean Adams
#' @references Bookstein, F. L. 1991. Morphometric tools for landmark data: Geometry and Biology. 
#'  Cambridge Univ. Press, New York.
#' @keywords datasets
NULL

#' Landmark data from hummingbird bills (includes sliding semilandmarks on curves)
#'
#' @name hummingbirds
#' @docType data
#' @author Chelsea Berns and Dean Adams
#' @references Berns, C.M., and Adams, D.C. 2010. Bill shape and sexual shape dimorphism between two species 
#' of temperate hummingbirds: Archilochus alexandri (black-chinned hummingbirds) and Archilochus colubris 
#' (ruby-throated hummingbirds). The Auk. 127:626-635.
#' @keywords datasets
NULL

#' Average head shape and phylogenetic relationships for several Plethodon salamander species
#'
#' @name plethspecies
#' @docType data
#' @author Dean Adams
#' @references Phylogeny pruned from: Wiens et al. (2006). Evol.
#' @references Data from: Adams and Rohlf (2000); Adams et al. (2007); Arif et al. (2007) Myers and Adams (2008)
#' @keywords datasets
NULL

#' Landmark data from scallop shells
#'
#' @name scallops
#' @docType data
#' @author Dean Adams and Erik Otarola-Castillo
#' @references Serb et al. (2011). "Morphological convergence of shell shape in distantly related
#' scallop species (Mollusca: Pectinidae)." Zoological Journal of the Linnean Society 163: 571-584.
#' @keywords datasets
NULL

#' 3D scan of a scallop shell from a .ply file in mesh3d format
#'
#' @name scallopPLY
#' @docType data
#' @author Emma Sherratt
#' @references Serb et al. (2011). "Morphological convergence of shell shape in distantly related
#' scallop species (Mollusca: Pectinidae)." Zoological Journal of the Linnean Society 163: 571-584.
#' @keywords datasets
NULL

#' Simulated motion paths
#'
#' @name motionpaths
#' @docType data
#' @author Dean Adams
#' @references Adams, D. C., and M. L. Collyer. 2009. A general framework for the analysis of phenotypic 
#'   trajectories in evolutionary studies. Evolution 63:1143-1154.
#' @keywords datasets
NULL

#' Landmarks on mosquito wings
#'
#' @name mosquito
#' @docType data
#' @author Dean Adams
#' @keywords datasets
NULL

#' Landmarks on pupfish
#'
#' @name pupfish
#' @docType data
#' @author Michael Collyer
#' @keywords datasets
#' @description Landmark data from Cyprindon pecosensis body shapes, with indication of Sex and 
#' Population from which fish were sampled (Marsh or Sinkhole).  
#' @details These data were previously aligned 
#' with GPA.  Centroid size (CS) is also provided.
#' @references Collyer, M.L., D.J. Sekora, and D.C. Adams. 2015. A method for analysis of phenotypic 
#' change for phenotypes described by high-dimensional data. Heredity. 113: doi:10.1038/hdy.2014.75.
NULL

#' Tail-shapes of larval salamanders
#'
#' @name larvalTails
#' @docType data
#' @author Michael Collyer
#' @keywords datasets
#' @description Landmark data from tails of larval Salamanders exposed to different treatments of herbicides. 
#' @details  
#' Data set includes tail landmarks (landmarks), index for identifying semilandmarks (sliders), and vectors 
#' for variables including herbicide treatment (Treatment) and Family (Family).  The latter variable indicates
#' the egg masses (clutches) sampled in the wild from which individual eggs were randomly assigned to treatment.  
#' See Levis et al. (2016) for more experimental details.
#' @references Levis, N.A, M.L. Schooler, J.R. Johnson, and M.L. Collyer. 2016. The effects of terrestrial and aquatic herbicides on 
#' larval salamander morphology and swim speed. Biological Journal of the Linnean Society.  Accepted.
NULL

#' Estimate mean shape for a set of aligned specimens
#'
#' Estimate the mean shape for a set of aligned specimens
#'
#' The function estimates the average landmark coordinates for a set of aligned specimens. It is assumed 
#' that the landmarks have previously been aligned using Generalized Procrustes Analysis (GPA) 
#'  [e.g., with \code{\link{gpagen}}]. This function is described in Claude (2008).
#'
#' @param A Either a list (length n, each p x k), an array (p x k x n), or a matrix (pk X n) containing GPA-aligned coordinates for a set of specimens
#' @keywords utilities
#' @export
#' @author Julien Claude 
#' @references Claude, J. 2008. Morphometrics with R. Springer, New York.
#' @examples
#' data(plethodon) 
#' Y.gpa<-gpagen(plethodon$land)    #GPA-alignment   
#'
#' mshape(Y.gpa$coords)   #mean (consensus) configuration
mshape<-function(A){
  if(is.array(A)) res <- apply(A,c(1,2),mean)
  if(is.list(A)) res <- Reduce("+", A)/length(A)
  if(is.matrix(A)) res <- colMeans(A)
  if(!is.array(A) && !is.list(A) && !is.matrix(A)) stop("There are not multiple configurations from which to obtain a mean.")
  return(res)
}	

#####----------------------------------------------------------------------------------------------------

# SUPPORT FUNCTIONS

# center
# centers a matrix faster than scale()
# used in other functions for gpagen; digitsurface
center <- function(x){
  if(is.vector(x)) x- mean(x) else {
    x <- as.matrix(x)
    x - rep(colMeans(x), rep.int(nrow(x), ncol(x)))
  }
}

# csize
# calculates centroid size
# digitsurface
csize <- function(x) sqrt(sum(center(as.matrix(x))^2))

# cs.scale
# divide matrices by centroid size
# used in other functions for gpagen
cs.scale <- function(x) x/csize(x)

# center.scale
# center and divide matrices by centroid size; faster than scale()
# used in other functions for gpagen
center.scale <- function(x) {
  x <- center(x)
  cs <- sqrt(sum(x^2))
  y <- x/cs
  list(coords=y, CS=cs)
}

# orp
# projection in GPA
# used in gpagen functons
orp<-function(A){			
  if(is.array(A)) {
    n<-dim(A)[3]; k<-dim(A)[2]; p<-dim(A)[1]  
    Y <- lapply(1:n, function(j) A[,,j])
  } else
    if(is.list(A)){
      Y <- A
      n <- length(A); k <- ncol(A[[1]]); p <- nrow(A[[1]])
    } else stop("Input must be either a list or array")
  
  Y1<-as.vector(center.scale((Reduce("+", Y)/n))$coords)
  oo<-as.matrix(rep(1,n))%*%Y1
  mat <- t(matrix(unlist(Y),k*p,n))
  Xp <- (mat%*%(diag(1,p*k) - (tcrossprod(Y1)))) +oo
  lapply(1:n, function(j) matrix(Xp[j,],p,k))
}

# rotate.mat
# simple rotation matrix via svd
# digitsurface
rotate.mat <- function(M,Y){
  k <- ncol(M)
  M <- cs.scale(M); Y <- cs.scale(Y)
  MY <- crossprod(M,Y)
  sv <- La.svd(MY,k,k)
  u <- sv$u; u[,k] <- u[,k]*determinant(MY)$sign
  v <- t(sv$vt)
  tcrossprod(v,u)
}

# apply.pPsup
# applies a partial Procrustes superimposition to matrices in a list
# used in gpagen functions
apply.pPsup<-function(M, Ya) {	# M = mean (reference); Ya all Y targets
  k <- ncol(Ya[[1]]); p <- nrow(Ya[[1]]); n <- length(Ya)
  M <- cs.scale(M)
  lapply(1:n, function(j){
    y <- Ya[[j]]
    MY <- crossprod(M,y)
    sv <- La.svd(MY,k,k)
    u <- sv$u; u[,k] <- u[,k]*determinant(MY)$sign
    v <- t(sv$vt)
    y%*%tcrossprod(t(sv$vt),u)
  })
}

# fast.ginv
# same as ginv, but without traps (faster)
# used in any function requiring a generalized inverse
fast.ginv <- function(X, tol = sqrt(.Machine$double.eps)){
  k <- ncol(X)
  Xsvd <- La.svd(X, k, k)
  Positive <- Xsvd$d > max(tol * Xsvd$d[1L], 0)
  rtu <-((1/Xsvd$d[Positive]) * t(Xsvd$u[, Positive, drop = FALSE]))
  v <-t(Xsvd$vt)[, Positive, drop = FALSE]
  v%*%rtu
}

# fast.solve
# chooses between fast.ginv or qr.solve, when det might or might not be 0
# used in any function requring a matrix inverse where the certainty of
# singular matrices is in doubt; mostly phylo. functions
fast.solve <- function(x) if(det(x) > 1e-8) qr.solve(x) else fast.ginv(x)

# tangents
# finds tangents in a matrix based on sliders
# used in all functions associated with pPga.wCurvs
tangents = function(s,x, scaled=FALSE){ # s = curves, x = landmarks
  ts <- x[s[,3],] - x[s[,1],]
  if(scaled==TRUE) {
    ts.scale = sqrt(rowSums(ts^2))
    ts <- ts/ts.scale
  }
  y <- matrix(0, nrow(x), ncol(x))
  y[s[,2],] <- ts
  y
}

# nearest
# finds nearest points on surfaces for sliding semilandmakrs
# used in all functions associated with pPga.wCurves
nearest <- function(X,m,k=4) {
  a <- X[m,]
  b <- sapply(1:nrow(X), function (j) sum((a-X[j,])^2))
  match(sort(b)[2:(k+1)],b)
}

# getU
# calculates U matrix for sliding semilandmarks
# currently not used but retained for posterity

getU <- function(y,tn, surf){
  p <- nrow(tn); k <- ncol(tn)
  Ux <- Uy <- Uz <- matrix(0,p,p)
  if(!is.null(tn)) {
    if(k == 3){ diag(Ux) <- tn[,1]; diag(Uy) <- tn[,2]; diag(Uz) <- tn[,3]} else
    { diag(Ux) <- tn[,1]; diag(Uy) <- tn[,2]; Uz <- NULL}
    U <- rbind(Ux,Uy,Uz)
  }
  if(!is.null(surf)){
    Up1 <- Up2 <- array(0,dim=c(k*p,p))  
    PC <- getSurfPCs(y, surf)
    z11 <- z12 <- cbind(surf,surf); z21 <- z22 <- cbind(p+surf, surf)
    if(k==3) z31 <- z32 <- cbind(2*p+surf, surf)
    pc11 <- PC$p1x; pc12 <- PC$p1y; pc21 <- PC$p2x; pc22 <- PC$p2y
    diag(Up1[1:p,1:p]) <- pc11; diag(Up2[1:p,1:p]) <- pc21
    diag(Up1[(1+p):(2*p),1:p]) <- pc12; diag(Up2[(1+p):(2*p),1:p]) <- pc22
    if(k==3) {pc13 <- PC$p1z; pc23 <- PC$p2z
    diag(Up1[(1+2*p):(3*p),1:p]) <- pc13 
    diag(Up2[(1+2*p):(3*p),1:p]) <- pc23}
  }                   
  U <- cbind(U,Up1,Up2)    
  U                 
}

# Ltemplate
# calculates inverse of bending energy matrix
# used in any function that calculates bending energy
# currently not used but retained for posterity
Ltemplate <-function(Mr, Mt=NULL){
  p <-nrow(Mr); k <- ncol(Mr)
  if(!is.null(Mt)) P <- as.matrix(dist(Mr-Mt)) else P <- as.matrix(dist(Mr))
  if(k==2) {P <-P^2*log(P); P[is.na(P)] <- 0}
  Q <- rbind(cbind(1,Mr))
  L<-rbind(cbind(P,Q), cbind(t(Q),matrix(0,k+1,k+1)))
  Linv <- -fast.ginv(L)[1:p,1:p]
  Linv
}

# Ltemplate
# calculates inverse of bending energy matrix and expand it to dimensions of landmarks
# only used if getU is used
# used in a function that calculates bending energy, if get U is used
bigLtemplate <-function(Mr, Mt=NULL){
  p <-nrow(Mr); k <- ncol(Mr)
  if(!is.null(Mt)) P <- as.matrix(dist(Mr-Mt)) else P <- as.matrix(dist(Mr))
  if(k==2) {P <-P^2*log(P); P[is.na(P)] <- 0}
  Q <- rbind(cbind(1,Mr))
  L<-rbind(cbind(P,Q), cbind(t(Q),matrix(0,k+1,k+1)))
  Linv <- -fast.ginv(L)[1:p,1:p]
  if(k==2) Linv <- rbind(cbind(Linv,array(0,dim(Linv))),cbind(array(0,dim(Linv)),Linv))
  if(k==3) Linv <- rbind(cbind(Linv,array(0,dim(Linv)), array(0,dim(Linv))),
                         cbind(array(0,dim(Linv)),Linv,array(0,dim(Linv))),
                         cbind(array(0,dim(Linv)),array(0,dim(Linv)),Linv))
  Linv
}

# pGPA
# GPA with partial Procrustes superimposition
# used in gpagen
pGpa <- function(Y, PrinAxes = FALSE, Proj = FALSE, max.iter = 5){
  iter <- 0
  pb <- txtProgressBar(min = 0, max = max.iter, initial = 0, style=3) 
  setTxtProgressBar(pb,iter)
  n <- length(Y); p <- nrow(Y[[1]]); k <- ncol(Y[[1]])
  Yc <- Map(function(y) center.scale(y), Y)
  CS <- sapply(Yc,"[[","CS")
  Ya <- lapply(Yc,"[[","coords")
  M <- Reduce("+",Ya)/n
  Ya <- apply.pPsup(M, Ya)
  M <- Reduce("+",Ya)/n
  Q <- ss <- n*(1-sum(M^2))
  M <- cs.scale(M)
  iter <- 1
  setTxtProgressBar(pb,iter)
  while(Q > 0.0001){
    iter <- iter+1
    Ya <- apply.pPsup(M, Ya)
    M <- Reduce("+",Ya)/n
    ss2 <- n*(1-sum(M^2))
    Q <- abs(ss-ss2)
    ss <- ss2
    M <- cs.scale(M)
    setTxtProgressBar(pb,iter)
    if(iter > max.iter) break
  }
  if (PrinAxes == TRUE) {
    ref <- M
    rot <- prcomp(ref)$rotation
    for (i in 1:k) if (sign(rot[i, i]) != 1) 
      rot[1:k, i] = -rot[1:k, i]
    Ya <- Map(function(y) y%*%rot, Ya)
    M <- cs.scale(Reduce("+", Ya)/n)
  }
  if(iter < max.iter) setTxtProgressBar(pb,max.iter)
  close(pb)
  list(coords= Ya, CS=CS, iter=iter, consensus=M, Q=Q, nsliders=NULL)
}

# .pGPA
# same as pGPA, but without progress bar option
# used in gpagen
.pGpa <- function(Y, PrinAxes = FALSE, Proj = FALSE, max.iter = 5){
  iter <- 0
  n <- length(Y); p <- nrow(Y[[1]]); k <- ncol(Y[[1]])
  Yc <- Map(function(y) center.scale(y), Y)
  CS <- sapply(Yc,"[[","CS")
  Ya <- lapply(Yc,"[[","coords")
  M <- Reduce("+",Ya)/n
  Ya <- apply.pPsup(M, Ya)
  M <- Reduce("+",Ya)/n
  Q <- ss <- n*(1-sum(M^2))
  M <- cs.scale(M)
  iter <- 1
  while(Q > 0.0001){
    iter <- iter+1
    Ya <- apply.pPsup(M, Ya)
    M <- Reduce("+",Ya)/n
    ss2 <- n*(1-sum(M^2))
    Q <- abs(ss-ss2)
    ss <- ss2
    M <- cs.scale(M)
    if(iter > max.iter) break
  }
  if (PrinAxes == TRUE) {
    ref <- M
    rot <- prcomp(ref)$rotation
    for (i in 1:k) if (sign(rot[i, i]) != 1) 
      rot[1:k, i] = -rot[1:k, i]
    Ya <- Map(function(y) y%*%rot, Ya)
    M <- cs.scale(Reduce("+", Ya)/n)
  }
  list(coords= Ya, CS=CS, iter=iter, consensus=M, Q=Q, nsliders=NULL)
}

# getSurfPCs
# finds PC loadings for surface landmarks
# used in semilandmarks functions, within the larger gpagen framework
getSurfPCs <- function(y, surf){
  V <- La.svd(center(y), nu=0)$vt
  p <- nrow(y); k <- ncol(y)
  pc.match <- 1:p; pc.match[-surf] = NA
  nearpts <- lapply(1:p, function(j) {
    nn <- pc.match[j]
    if(is.na(nn)) 0 else 
      c(nearest(y,nn, k=k+1),nn)})
  tmp.pts <- lapply(1:p, function(j) {
    k <- nearpts[[j]]
    if(sum(k) > 0) x <- center(y[k,]) else x <- NA
    x})
  pc.dir <- lapply(1:p, function(j) {
    x <- tmp.pts[[j]]
    if(is.matrix(x)) {
      pc <- La.svd(x, nu=0)$vt
      s=sign(diag(crossprod(V,pc)))
      pc*s
    } else 0
  })
  p1x <- sapply(1:p, function(j) {x <- pc.dir[[j]]; if(is.matrix(x)) x[1,1] else 0})
  p1y <- sapply(1:p, function(j) {x <- pc.dir[[j]]; if(is.matrix(x)) x[1,2] else 0})
  p2x <- sapply(1:p, function(j) {x <- pc.dir[[j]]; if(is.matrix(x)) x[2,1] else 0})
  p2y <- sapply(1:p, function(j) {x <- pc.dir[[j]]; if(is.matrix(x)) x[2,2] else 0})
  if(k==3) {
    p1z <- sapply(1:p, function(j) {x <- pc.dir[[j]]; if(is.matrix(x)) x[1,3] else 0})
    p2z <- sapply(1:p, function(j) {x <- pc.dir[[j]]; if(is.matrix(x)) x[2,3] else 0})
  } else
  {p1z <- NULL; p2z <- NULL}
  
  list(p1x=p1x,p1y=p1y, p2x=p2x, p2y=p2y, p1z=p1z, p2z=p2z)
}

# semilandmarks.slide.tangents.BE
# slides landmarks along tangents of curves using bending energy
# used in pGpa.wSliders
semilandmarks.slide.tangents.BE <- function(y, tans, ref, L){
  yc <- y - ref
  p <- nrow(yc); k <-ncol(yc)
  if(k==3) {tx <- tans[,1]; ty <- tans[,2]; tz <- tans[,3 ]} else {tx <- tans[,1]; ty <- tans[,2]}
  
  if(k==3) {
    int.part <- fast.ginv(t(t(tx*L)*tx)+t(t(ty*L)*ty)+ 
                            t(t(tz*L)*tz))%*%cbind(tx*L,ty*L,tz*L)
    Ht <- rbind(tx*int.part, ty*int.part, tz*int.part) 
  } else {
    int.part <- fast.ginv(t(t(tx*L)*tx)+t(t(ty*L)*ty))%*%cbind(tx*L,ty*L)
    Ht <- rbind(tx*int.part, ty*int.part) 
  }
  y  - matrix(Ht%*%as.vector(yc), p,k)
}

# semilandmarks.slide.surf.BE
# slides landmarks in PC planes tangent to surfaces using bending energy
# used in pGpa.wSliders
semilandmarks.slide.surf.BE <- function(y, surf, ref, L){
  yc <- y - ref
  p <- nrow(yc); k <-ncol(yc)
  PC <- getSurfPCs(y, surf)
  p1x <- PC$p1x; p1y <- PC$p1y; p1z <- PC$p1z; p2x <- PC$p2x; p2y <- PC$p2y; p2z <- PC$p2z
  if(k==3) {
    int.part <- fast.ginv(t(t(p1x*L)*p1x)+t(t(p1y*L)*p1y)+ 
                            t(t(p1z*L)*p1z))%*%cbind(p1x*L,p1y*L,p1z*L)
    Hp1 <- rbind(p1x*int.part, p1y*int.part, p1z*int.part) 
  } else {
    int.part <- fast.ginv(t(t(p1x*L)*p1x)+t(t(p1y*L)*p1y))%*%cbind(p1x*L,p1y*L)
    Hp1 <- rbind(p1x*int.part, p1y*int.part) 
  }
  if(k==3) {
    int.part <- fast.ginv(t(t(p2x*L)*p2x)+t(t(p2y*L)*p2y)+ 
                            t(t(p2z*L)*p2z))%*%cbind(p2x*L,p2y*L,p2z*L)
    Hp2 <- rbind(p2x*int.part, p2y*int.part, p2z*int.part) 
  } else {
    int.part <- fast.ginv(t(t(p2x*L)*p2x)+t(t(p2y*L)*p2y))%*%cbind(p2x*L,p2y*L)
    Hp2 <- rbind(p2x*int.part, p2y*int.part) 
  }
  y  - matrix( Hp1%*%as.vector(yc) + Hp2%*%as.vector(yc), p,k) 
}

# semilandmarks.slide.tangents.surf.BE
# slides landmarks along tangents of curves and PC planes of surfaces using bending energy
# used in pGpa.wSliders
semilandmarks.slide.tangents.surf.BE <- function(y, tans, surf, ref, L){
  yc <- y - ref
  p <- nrow(yc); k <-ncol(yc)
  if(k==3) {tx <- tans[,1]; ty <- tans[,2]; tz <- tans[,3 ]} else {tx <- tans[,1]; ty <- tans[,2]}
  if(k==3) {
    int.part <- fast.ginv(t(t(tx*L)*tx)+t(t(ty*L)*ty)+ 
                            t(t(tz*L)*tz))%*%cbind(tx*L,ty*L,tz*L)
    Ht <- rbind(tx*int.part, ty*int.part, tz*int.part) 
  } else {
    int.part <- fast.ginv(t(t(tx*L)*tx)+t(t(ty*L)*ty))%*%cbind(tx*L,ty*L)
    Ht <- rbind(tx*int.part, ty*int.part) 
  }
  PC <- getSurfPCs(y, surf)
  p1x <- PC$p1x; p1y <- PC$p1y; p1z <- PC$p1z; p2x <- PC$p2x; p2y <- PC$p2y; p2z <- PC$p2z
  if(k==3) {
    int.part <- fast.ginv(t(t(p1x*L)*p1x)+t(t(p1y*L)*p1y)+ 
                            t(t(p1z*L)*p1z))%*%cbind(p1x*L,p1y*L,p1z*L)
    Hp1 <- rbind(p1x*int.part, p1y*int.part, p1z*int.part) 
  } else {
    int.part <- fast.ginv(t(t(p1x*L)*p1x)+t(t(p1y*L)*p1y))%*%cbind(p1x*L,p1y*L)
    Hp1 <- rbind(p1x*int.part, p1y*int.part) 
  }
  if(k==3) {
    int.part <- fast.ginv(t(t(p2x*L)*p2x)+t(t(p2y*L)*p2y)+ 
                            t(t(p2z*L)*p2z))%*%cbind(p2x*L,p2y*L,p2z*L)
    Hp2 <- rbind(p2x*int.part, p2y*int.part, p2z*int.part) 
  } else {
    int.part <- fast.ginv(t(t(p2x*L)*p2x)+t(t(p2y*L)*p2y))%*%cbind(p2x*L,p2y*L)
    Hp2 <- rbind(p2x*int.part, p2y*int.part) 
  }
  y  - matrix(Ht%*%as.vector(yc) + Hp1%*%as.vector(yc) + Hp2%*%as.vector(yc), p,k) 
}

# semilandmarks.slide.tangents.procD
# slides landmarks along tangents of curves using minimized ProcD
# used in pGpa.wSliders

# Based on the equation y -U%*%solve(crossprod(U))%*%crossprod(U,(y-ref))
#                          LP             MP                RP
# left part (LP), middle part(MP) and right part (RP) are accomplished faster in the code in this function.

semilandmarks.slide.tangents.procD <- function(y,tans, ref){
  yc <- y - ref
  p <- nrow(yc); k <-ncol(yc)
  if(k==3) {ycx <- yc[,1]; ycy <- yc[,2]; ycz <- yc[,3 ]} else {ycx <- yc[,1]; ycy <- yc[,2]}
  if(k==3) {tx <- tans[,1]; ty <- tans[,2]; tz <- tans[,3 ]} else {tx <- tans[,1]; ty <- tans[,2]}
  if(k==3){
    RP = tx*ycx+ty*ycy+tz*ycz
    MP = rowSums(tans^2)
    RMP = RP/MP; RMP[!is.finite(RMP)] = 0
    y - tans*RMP
  } else {
    RP = tx*ycx+ty*ycy 
    MP = rowSums(tans^2)
    RMP = RP/MP; RMP[!is.finite(RMP)] = 0
    y - tans*RMP
  }
}

# semilandmarks.slide.surf.procD
# slides landmarks within PC planes tangent to surfaces using minimized ProcD
# used in pGpa.wSliders

# Based on the equation y -U%*%solve(crossprod(U))%*%crossprod(U,(y-ref))
#                          LP             MP                RP
# left part (LP), middle part(MP) and right part (RP) are accomplished faster in the code in this function.

semilandmarks.slide.surf.procD <- function(y,surf, ref){
  yc <- y - ref
  p <- nrow(yc); k <-ncol(yc)
  PC <- getSurfPCs(y, surf)
  p1x <- PC$p1x; p1y <- PC$p1y; p1z <- PC$p1z; p2x <- PC$p2x; p2y <- PC$p2y; p2z <- PC$p2z
  if(k==3) {ycx <- yc[,1]; ycy <- yc[,2]; ycz <- yc[,3 ]} else {ycx <- yc[,1]; ycy <- yc[,2]}
  if(k==3){
    RP = c(p1x*ycx+p1y*ycy+p1z*ycz,p2x*ycx+p2y*ycy+p2z*ycz)
    MP = c(p1x^2+p1y^2+p1z^2,p2x^2+p2y^2+p2z^2)
    RMP = RP/MP; RMP[!is.finite(RMP)] = 0
    y - cbind(p1x*RMP[1:p]+p2x*RMP[-(1:p)], p1y*RMP[1:p]+p2y*RMP[-(1:p)], 
              p1z*RMP[1:p]+p2z*RMP[-(1:p)])
  } else {
    RP = c(p1x*ycx+p1y*ycy, p2x*ycx+p2y*ycy)
    MP = c(p1x^2+p1y^2, p2x^2+p2y^2)
    RMP = RP/MP; RMP[!is.finite(RMP)] = 0
    y - cbind(p1x*RMP[1:p]+p2x*RMP[-(1:p)], p1y*RMP[1:p]+p2y*RMP[-(1:p)])
  }
}

# semilandmarks.slide.tangents.surf.procD
# slides landmarks along tangents of curves and within tangent planes on surfaces using minimized ProcD
# used in pGpa.wSliders

# Based on the equation y -U%*%solve(crossprod(U))%*%crossprod(U,(y-ref))
#                          LP             MP                RP
# left part (LP), middle part(MP) and right part (RP) are accomplished faster in the code in this function.

semilandmarks.slide.tangents.surf.procD <- function(y,tans,surf, ref){
  yc <- y - ref
  p <- nrow(yc); k <-ncol(yc)
  if(k==3) {tx <- tans[,1]; ty <- tans[,2]; tz <- tans[,3 ]} else {tx <- tans[,1]; ty <- tans[,2]}
  PC <- getSurfPCs(y, surf)
  p1x <- PC$p1x; p1y <- PC$p1y; p1z <- PC$p1z; p2x <- PC$p2x; p2y <- PC$p2y; p2z <- PC$p2z
  if(k==3) {ycx <- yc[,1]; ycy <- yc[,2]; ycz <- yc[,3 ]} else {ycx <- yc[,1]; ycy <- yc[,2]}
  if(k==3){
    RPt = tx*ycx+ty*ycy+tz*ycz
    MPt = rowSums(tans^2)
    RMPt = RPt/MPt; RMPt[!is.finite(RMPt)] = 0
    RPs = c(p1x*ycx+p1y*ycy+p1z*ycz,p2x*ycx+p2y*ycy+p2z*ycz)
    MPs = c(p1x^2+p1y^2+p1z^2,p2x^2+p2y^2+p2z^2)
    RMPs = RPs/MPs; RMPs[!is.finite(RMPs)] = 0
    y - (tans*RMPt+cbind(p1x*RMPs[1:p]+p2x*RMPs[-(1:p)], p1y*RMPs[1:p]+p2y*RMPs[-(1:p)], 
                         p1z*RMPs[1:p]+p2z*RMPs[-(1:p)]))
  } else {
    RPt = tx*ycx+ty*ycy
    MPt = rowSums(tans^2)
    RMPt = RPt/MPt; RMPt[!is.finite(RMPt)] = 0
    RPs = c(p1x*ycx+p1y*ycy,p2x*ycx+p2y*ycy)
    MPs = c(p1x^2+p1y^2,p2x^2+p2y^2)
    RMPs = RPs/MPs; RMPs[!is.finite(RMPs)] = 0
    y - (tans*RMPt+cbind(p1x*RMPs[1:p]+p2x*RMPs[-(1:p)], p1y*RMPs[1:p]+p2y*RMPs[-(1:p)]))
  }
}

# BE.slide
# performs sliding iterations using bending energy
# used in pGpa.wSliders
BE.slide <- function(curves, surf, Ya, ref, max.iter=5){# see pGpa.wCurves for variable meaning
  n <- length(Ya); p <- nrow(Ya[[1]]); k <- ncol(Ya[[1]])
  iter <- 1 # from initial rotation of Ya
  pb <- txtProgressBar(min = 0, max = max.iter, initial = 0, style=3) 
  slid0 <- Ya
  Q <- ss0 <- sum(Reduce("+",Ya)^2)/n
  setTxtProgressBar(pb,iter)
  while(Q > 0.0001){
    iter <- iter+1
    if(!is.null(curves)) tans <- Map(function(y) tangents(curves, y, scaled=TRUE), slid0)
    L <- Ltemplate(ref)
    if(is.null(surf) & !is.null(curves))
      slid <- Map(function(tn,y) semilandmarks.slide.tangents.BE(y, tn, ref, L), tans, slid0)
    if(!is.null(surf) & is.null(curves))
      slid <- Map(function(y) semilandmarks.slide.surf.BE(y, surf, ref, L), slid0)
    if(!is.null(surf) & !is.null(curves))
      slid <- Map(function(tn,y) semilandmarks.slide.tangents.surf.BE(y, tn, surf, ref, L), tans, slid0)
    ss <- sum(Reduce("+",slid)^2)/n
    slid0 <- apply.pPsup(ref,slid)
    ref = cs.scale(Reduce("+", slid0)/n)
    Q <- abs(ss0-ss)
    ss0 <- ss
    setTxtProgressBar(pb,iter)
    if(iter >= max.iter) break
  }
  if(iter < max.iter) setTxtProgressBar(pb,max.iter)
  close(pb)
  list(coords=slid0, consensus=ref, iter=iter+1, Q=Q)
}

# .BE.slide
# same as BE.slide, but without progress bar option
# used in pGpa.wSliders
.BE.slide <- function(curves, surf, Ya, ref, max.iter=5){# see pGpa.wCurves for variable meaning
  n <- length(Ya); p <- nrow(Ya[[1]]); k <- ncol(Ya[[1]])
  iter <- 1 # from initial rotation of Ya
  slid0 <- Ya
  Q <- ss0 <- sum(Reduce("+",Ya)^2)/n
  while(Q > 0.0001){
    iter <- iter+1
    if(!is.null(curves)) tans <- Map(function(y) tangents(curves, y, scaled=TRUE), slid0)
    L <- Ltemplate(ref)
    if(is.null(surf) & !is.null(curves))
      slid <- Map(function(tn,y) semilandmarks.slide.tangents.BE(y, tn, ref, L), tans, slid0)
    if(!is.null(surf) & is.null(curves))
      slid <- Map(function(y) semilandmarks.slide.surf.BE(y, surf, ref, L), slid0)
    if(!is.null(surf) & !is.null(curves))
      slid <- Map(function(tn,y) semilandmarks.slide.tangents.surf.BE(y, tn, surf, ref, L), tans, slid0)
    ss <- sum(Reduce("+",slid)^2)/n
    slid0 <- apply.pPsup(ref,slid)
    ref = cs.scale(Reduce("+", slid0)/n)
    Q <- abs(ss0-ss)
    ss0 <- ss
    if(iter >= max.iter) break
  }
  list(coords=slid0, consensus=ref, iter=iter+1, Q=Q)
}

# procD.slide
# performs sliding iterations using minimized ProcD
# used in pGpa.wSliders
procD.slide <- function(curves, surf, Ya, ref, max.iter=5){# see pGpa.wCurves for variable meaning
  n <- length(Ya); p <- nrow(Ya[[1]]); k <- ncol(Ya[[1]])
  iter <- 1 # from initial rotation of Ya
  pb <- txtProgressBar(min = 0, max = max.iter, initial = 0, style=3) 
  slid0 <- Ya
  Q <- ss0 <- sum(Reduce("+",Ya)^2)/n
  setTxtProgressBar(pb,iter)
  while(Q > 0.0001){
    iter <- iter+1
    if(!is.null(curves)) tans <- Map(function(y) tangents(curves, y, scaled=TRUE), slid0)
    if(is.null(surf) & !is.null(curves))
      slid <- Map(function(tn,y) semilandmarks.slide.tangents.procD(y, tn, ref), tans, slid0)
    if(!is.null(surf) & is.null(curves))
      slid <- Map(function(y) semilandmarks.slide.surf.procD(y, surf, ref), slid0)
    if(!is.null(surf) & !is.null(curves))
      slid <- Map(function(tn,y) semilandmarks.slide.tangents.surf.procD(y, tn, surf, ref), tans, slid0)
    ss <- sum(Reduce("+",slid)^2)/n
    slid0 <- apply.pPsup(ref,slid)
    ref = cs.scale(Reduce("+", slid0)/n)
    Q <- abs(ss0-ss)
    ss0 <- ss
    setTxtProgressBar(pb,iter)
    if(iter >=max.iter) break
  }
  if(iter < max.iter) setTxtProgressBar(pb,max.iter)
  close(pb)
  list(coords=slid0, consensus=ref, iter=iter+1, Q=Q)
}

# .procD.slide
# same as procD.slide, but without progress bar option
# used in pGpa.wSliders
.procD.slide <- function(curves, surf, Ya, ref, max.iter=5){# see pGpa.wCurves for variable meaning
  n <- length(Ya); p <- nrow(Ya[[1]]); k <- ncol(Ya[[1]])
  iter <- 1 # from initial rotation of Ya
  slid0 <- Ya
  Q <- ss0 <- sum(Reduce("+",Ya)^2)/n
  while(Q > 0.0001){
    iter <- iter+1
    if(!is.null(curves)) tans <- Map(function(y) tangents(curves, y, scaled=TRUE), slid0)
    if(is.null(surf) & !is.null(curves))
      slid <- Map(function(tn,y) semilandmarks.slide.tangents.procD(y, tn, ref), tans, slid0)
    if(!is.null(surf) & is.null(curves))
      slid <- Map(function(y) semilandmarks.slide.surf.procD(y, surf, ref), slid0)
    if(!is.null(surf) & !is.null(curves))
      slid <- Map(function(tn,y) semilandmarks.slide.tangents.surf.procD(y, tn, surf, ref), tans, slid0)
    ss <- sum(Reduce("+",slid)^2)/n
    slid0 <- apply.pPsup(ref,slid)
    ref = cs.scale(Reduce("+", slid0)/n)
    Q <- abs(ss0-ss)
    ss0 <- ss
    if(iter >=max.iter) break
  }
  list(coords=slid0, consensus=ref, iter=iter+1, Q=Q)
}

# pGPA.wSliders
# GPA with partial Procrustes superimposition, incorporating semilandmarks
# used in gpagen
pGpa.wSliders <- function(Y, curves, surf, ProcD = TRUE, PrinAxes = FALSE, Proj = FALSE, max.iter = 5){
  n <- length(Y); p <- nrow(Y[[1]]); k <- ncol(Y[[1]])
  Yc <- Map(function(y) center.scale(y), Y)
  CS <- sapply(Yc,"[[","CS")
  Ya <- lapply(Yc,"[[","coords")
  Ya <- apply.pPsup(Ya[[1]], Ya)
  M <- Reduce("+", Ya)/n
  if(ProcD == FALSE) gpa.slide <- BE.slide(curves, surf, Ya, ref=M, max.iter=max.iter) else 
    gpa.slide <- procD.slide(curves, surf, Ya, ref=M, max.iter=max.iter)
  Ya <- gpa.slide$coords
  M <- gpa.slide$consensus
  iter <- gpa.slide$iter
  Q <- gpa.slide$Q
  if (PrinAxes == TRUE) {
    ref <- M
    rot <- prcomp(ref)$rotation
    for (i in 1:k) if (sign(rot[i, i]) != 1) 
      rot[1:k, i] = -rot[1:k, i]
    Ya <- Map(function(y) y%*%rot, Ya)
    M <- center.scale(Reduce("+", Ya)/n)$coords
  }
  list(coords= Ya, CS=CS, iter=iter, consensus=M, Q=Q, nsliders=NULL)
}

# .pGPA.wSliders
# same as pGPA.wSliders, without option for porgress bar
# used in gpagen
.pGpa.wSliders <- function(Y, curves, surf, ProcD = TRUE, PrinAxes = FALSE, Proj = FALSE, max.iter = 5){
  n <- length(Y); p <- nrow(Y[[1]]); k <- ncol(Y[[1]])
  Yc <- Map(function(y) center.scale(y), Y)
  CS <- sapply(Yc,"[[","CS")
  Ya <- lapply(Yc,"[[","coords")
  Ya <- apply.pPsup(Ya[[1]], Ya)
  M <- Reduce("+", Ya)/n
  if(ProcD == FALSE) gpa.slide <- .BE.slide(curves, surf, Ya, ref=M, max.iter=max.iter) else 
    gpa.slide <- .procD.slide(curves, surf, Ya, ref=M, max.iter=max.iter)
  Ya <- gpa.slide$coords
  M <- gpa.slide$consensus
  iter <- gpa.slide$iter
  Q <- gpa.slide$Q
  if (PrinAxes == TRUE) {
    ref <- M
    rot <- prcomp(ref)$rotation
    for (i in 1:k) if (sign(rot[i, i]) != 1) 
      rot[1:k, i] = -rot[1:k, i]
    Ya <- Map(function(y) y%*%rot, Ya)
    M <- center.scale(Reduce("+", Ya)/n)$coords
  }
  list(coords= Ya, CS=CS, iter=iter, consensus=M, Q=Q, nsliders=NULL)
}

# tps
#
#
tps<-function(matr, matt, n,sz=1.5, pt.bg="black",
              grid.col="black", grid.lwd=1, grid.lty=1, refpts=FALSE){		#DCA: altered from J. Claude: 2D only	
  xm<-min(matt[,1])
  ym<-min(matt[,2])
  xM<-max(matt[,1])
  yM<-max(matt[,2])
  rX<-xM-xm; rY<-yM-ym
  a<-seq(xm-1/5*rX, xM+1/5*rX, length=n)
  b<-seq(ym-1/5*rX, yM+1/5*rX,by=(xM-xm)*7/(5*(n-1)))
  m<-round(0.5+(n-1)*(2/5*rX+ yM-ym)/(2/5*rX+ xM-xm))
  M<-as.matrix(expand.grid(a,b))
  ngrid<-tps2d(M,matr,matt)
  plot(ngrid, cex=0.2,asp=1,axes=FALSE,xlab="",ylab="")
  for (i in 1:m){lines(ngrid[(1:n)+(i-1)*n,], col=grid.col,lwd=grid.lwd,lty=grid.lty)}
  for (i in 1:n){lines(ngrid[(1:m)*n-i+1,], col=grid.col,lwd=grid.lwd,lty=grid.lty)}
  if(refpts==FALSE) points(matt,pch=21,bg=pt.bg,cex=sz) else points(matr,pch=21,bg=pt.bg,cex=sz)
}

# tps2d
#
#
tps2d<-function(M, matr, matt)
{p<-dim(matr)[1]; q<-dim(M)[1]; n1<-p+3
P<-matrix(NA, p, p)
for (i in 1:p)
{for (j in 1:p){
  r2<-sum((matr[i,]-matr[j,])^2)
  P[i,j]<- r2*log(r2)}}
P[which(is.na(P))]<-0
Q<-cbind(1, matr)
L<-rbind(cbind(P,Q), cbind(t(Q),matrix(0,3,3)))
m2<-rbind(matt, matrix(0, 3, 2))
coefx<-fast.solve(L)%*%m2[,1]
coefy<-fast.solve(L)%*%m2[,2]
fx<-function(matr, M, coef)
{Xn<-numeric(q)
for (i in 1:q)
{Z<-apply((matr-matrix(M[i,],p,2,byrow=TRUE))^2,1,sum)
Xn[i]<-coef[p+1]+coef[p+2]*M[i,1]+coef[p+3]*M[i,2]+sum(coef[1:p]*(Z*log(Z)))}
Xn}
matg<-matrix(NA, q, 2)
matg[,1]<-fx(matr, M, coefx)
matg[,2]<-fx(matr, M, coefy)
matg}

# tps2d3d
#
#
tps2d3d<-function(M, matr, matt, PB=TRUE){		#DCA: altered from J. Claude 2008  
  p<-dim(matr)[1]; k<-dim(matr)[2];q<-dim(M)[1]
  Pdist<-as.matrix(dist(matr))
  ifelse(k==2,P<-Pdist^2*log(Pdist^2),P<- Pdist) 
  P[which(is.na(P))]<-0
  Q<-cbind(1, matr)
  L<-rbind(cbind(P,Q), cbind(t(Q),matrix(0,k+1,k+1)))
  m2<-rbind(matt, matrix(0, k+1, k))   
  coefx<-fast.solve(L)%*%m2[,1]
  coefy<-fast.solve(L)%*%m2[,2]
  if(k==3){coefz<-fast.solve(L)%*%m2[,3]}
  fx<-function(matr, M, coef, step){
    Xn<-numeric(q)
    for (i in 1:q){
      Z<-apply((matr-matrix(M[i,],p,k,byrow=TRUE))^2,1,sum)  
      ifelse(k==2,Z1<-Z*log(Z),Z1<-sqrt(Z)); Z1[which(is.na(Z1))]<-0
      ifelse(k==2,Xn[i]<-coef[p+1]+coef[p+2]*M[i,1]+coef[p+3]*M[i,2]+sum(coef[1:p]*Z1),
             Xn[i]<-coef[p+1]+coef[p+2]*M[i,1]+coef[p+3]*M[i,2]+coef[p+4]*M[i,3]+sum(coef[1:p]*Z1))
      if(PB==TRUE){setTxtProgressBar(pb, step + i)}
    }    
    Xn}
  matg<-matrix(NA, q, k)
  if(PB==TRUE){pb <- txtProgressBar(min = 0, max = q*k, style = 3) }
  matg[,1]<-fx(matr, M, coefx, step = 1)
  matg[,2]<-fx(matr, M, coefy, step=q)
  if(k==3){matg[,3]<-fx(matr, M, coefz, step=q*2)
  } 
  matg
}

# pcoa
# acquires principal coordimates from distance matrices
# used in all functions with 'procD.lm" via procD.fit
pcoa <- function(D){
  options(warn=-1)
  if(class(D) != "dist") stop("function only works with distance matrices")
  cmd <- cmdscale(D, k=attr(D, "Size") -1, eig=TRUE)
  options(warn=0)
  p <- length(cmd$eig[zapsmall(cmd$eig) > 0])
  Yp <- cmd$points[,1:p]
  Yp
}


# In development for various functions

model.matrix.g <- function(f1, data = NULL) {
  f1 <- as.formula(f1)
  Terms <- terms(f1)
  labs <- attr(Terms, "term.labels")
  if(!is.null(data)) {
    matches <- na.omit(match(labs, names(data)))
    dat <- as.data.frame(data[matches]) 
  } else dat <- NULL
  model.matrix(f1, data=dat)
}

# procD.fit
# lm-like fit modified for Procrustes residuals 
# general workhorse for all 'procD.lm' functions
# used in all 'procD.lm' functions
procD.fit <- function(f1, keep.order=FALSE, pca=TRUE, data=NULL, 
                      SS.type = c("I", "III"), ...){
  form.in <- formula(f1)
  if(any(class(f1)=="lm")) {
    weights <- f1$weights
    contrasts <- f1$contrasts
    offset <-f1$offset
    data <- dat <- model.frame(f1)
    Y <- as.matrix(data[1])
  } else {
    if(!is.null(data)) {
      dat <- data
      Y <- eval(form.in[[2]], envir = data)
    } else {
      Y <- eval(form.in[[2]], parent.frame())
      dat <- model.frame(form.in[-2])
    }
    dat <- droplevels(dat)
    if(class(Y) == "dist") Y <- pcoa(Y) else
      if(length(dim(Y)) == 3)  Y <- two.d.array(Y) else 
        Y <- as.matrix(Y)
    weights <- NULL
    contrasts <- NULL
    offset <- NULL
  }
  n <- nrow(Y)
  if(ncol(Y) > n & pca==TRUE){
    y.pca <- prcomp(Y)
    Y <- y.pca$x[,zapsmall(y.pca$sdev) > 0]
  }
  if(!is.null(SS.type)) SS.type <- match.arg(SS.type) else SS.type <- "I"
  dots <- list(...)
  if(!is.null(contrasts)) {
    op.c <- options()$contrasts
    options(contrasts = unlist(contrasts))
    contrasts <- contrasts
  } else if(!is.null(dots$contrasts)){
    op.c <- options()$contrasts
    options(contrasts = unlist(dots$contrasts))
    contrasts <- dots$contrasts
  }
  if (any(is.na(Y)) == T) stop("Response data matrix (shape) contains missing values. Estimate these first (see 'estimate.missing').")
  form.terms <- form.in
  form.terms[[2]] <- NULL
  if(form.terms[[2]] == 1) {
    X <- model.matrix(~1, data = data.frame(x=rep(1,n)))
    Terms <- terms(form.terms, keep.order=keep.order, data = data.frame(x=rep(1,n)))
  } else {
    df.check <- c("matrix", "vector", "numeric", "integer", "character", "logical", "factor")
    df.check <- sapply(1:length(dat), function(j) any(class(dat[[j]]) == df.check))
    mf <- as.data.frame(dat[df.check])
    Terms <- terms(form.terms, keep.order=keep.order, data = mf)
    if(nrow(Y) != nrow(mf)) stop("Different numbers of specimens in dependent and independent variables")
    X <- model.matrix(Terms, data=mf)
  }
  
  if(is.null(weights) & !is.null(dots$weights)) w <- dots$weights else 
    if(is.null(weights)) w <- rep(1,n)
  if(sum(w)==n){
    wY <- Y; wX <- X
  } else {
    wY <- Y*sqrt(w); wX <- X*sqrt(w)
  }
  X.k <- attr(X, "assign")
  k <- length(X.k)
  QRx <- qr(X)
  X <- X[, QRx$pivot, drop = FALSE]
  X <- X[, 1:QRx$rank, drop = FALSE]
  X.k <- X.k[QRx$pivot][1:QRx$rank]
  uk <- unique(X.k)
  k <- length(uk) - 1
  if(SS.type == "III"){
    Xs <- lapply(1:length(uk), function(j)  Xj <- X[, X.k %in% uk[-j]])
    Xs <- c(Xs[-1], list(X))
  }
  else
    Xs <- lapply(1:length(uk), function(j)  Xj <- X[, X.k %in% uk[1:j]])
  QRs <- lapply(Xs, function(x) qr(x))
  fitted <- lapply(QRs, function(x) qr.fitted(x,Y))
  residuals <- lapply(QRs, function(x) qr.resid(x,Y))
  coefficients <- lapply(QRs, function(x) qr.coef(x,Y))
  if(sum(w)==n){
    wXs <- Xs; wQRs <- QRs; wFitted <- fitted; wResiduals <- residuals
    wCoefficients <- coefficients
  } else {
    wXs <- lapply(Xs, function(x) x*sqrt(w))
    wQRs <- lapply(wXs, function(x) qr(x))
    wFitted <- lapply(wQRs, function(x) qr.fitted(x,Y))
    wResiduals <- lapply(wQRs, function(x) qr.resid(x,Y))
    wCoefficients <- lapply(wQRs, function(x) qr.coef(x,Y))
  }
  
  if(!is.null(offset)) {
    fitted <- fitted + offset
    wFitted <- wFitted + offset
    residuals <- residuals + offset
    wResiduals <- wResiduals + offset
  } else if (!is.null(dots$offset)) {
    fitted <- fitted + dots$offset
    wFitted <- wFitted + dots$offset
    residuals <- residuals + dots$offset
    wResiduals <- wResiduals + dots$offset
  }
  term.labels <- attr(Terms, "term.labels")
  if(length(term.labels) > 0) mf.out <- model.frame(Terms, data= mf) else
    mf.out <- data.frame(Int = rep(1,n))
  mf.out <- droplevels(data.frame(Y=Y, mf.out))
  out <- list(Y=Y, wY=wY, X=X, Xs=Xs, wX=wX, wXs=wXs,
              QRs = QRs, wQRs=wQRs, fitted=fitted, wFitted=wFitted,
              residuals = residuals, wResiduals=wResiduals,
              coefficients=coefficients, wCoefficients=wCoefficients,
              weights = w, data = mf.out, 
              contrasts = contrasts,
              Terms = Terms, term.labels = term.labels)
  class(out) <- "procD.fit"
  invisible(out)
}

# perm.index
# creates a permutation index for resampling
# used in all functions with a resampling procedure

perm.index <-function(n, iter, seed=NULL){
  if(is.null(seed)) seed = iter else
    if(seed == "random") seed = sample(1:iter,1) else
      if(!is.numeric(seed)) seed = iter
      set.seed(seed)
      ind <- c(list(1:n),(Map(function(x) sample.int(n,n), 1:iter)))
      rm(.Random.seed, envir=globalenv())
      ind
}

# perm.CR.index
# creates a permutation index for resampling, shuffling landmarks
# used in all functions utilizing CR (mdoularity)

perm.CR.index <- function(g, k, iter, seed=NULL){ # g is numeric partititon.gp
  if(is.null(seed)) seed = iter else
    if(seed == "random") seed = sample(1:iter,1) else
      if(!is.numeric(seed)) seed = iter
      set.seed(seed)
      p <- length(g)
      ind <- c(list(1:p),(Map(function(x) sample.int(p,p), 1:iter)))
      ind <- Map(function(x) g[x], ind)
      ind <- Map(function(x) as.factor(rep(x,k,each = k, length=p*k)), ind)
      rm(.Random.seed, envir=globalenv())
      ind
}

# boot.index
# creates a bootstrap index for resampling
# used in modularity test functions
boot.index <-function(n, iter, seed=NULL){
  if(is.null(seed)) seed = iter else
    if(seed == "random") seed = sample(1:iter,1) else
      if(!is.numeric(seed)) seed = iter
      set.seed(seed)
      ind <- c(list(1:n),(Map(function(x) sample.int(n, n, replace = TRUE), 1:iter)))
      rm(.Random.seed, envir=globalenv())
      ind
}

# fastFit
# calculates fitted values for a linear model, after decomoposition of X to get U
# used in SS.iter and Fpgls.iter; future need: advanced.procD.lm 
fastFit <- function(U,y,n,p){
  if(!is.matrix(y)) y <- as.matrix(y)
  if(p > n) tcrossprod(U)%*%y else 
    U%*%crossprod(U,y) 
}

# fastLM
# calculates fitted values and residuals, after fastFit
# placeholder in case needed later
fastLM<- function(U,y){
  p <- dim(y)[2]; n <- dim(y)[1]
  yh <- fastFit(U,y,n,p)
  list(fitted = yh, residuals = y-yh)
}

# SS.iter
# calculates SS in random iterations of a resmapling procedure
# used in nearly all 'procD.lm' functions, unless pgls in used
SS.iter = function(pfit,iter, seed = NULL, Yalt="RRPP", SS.type= NULL){
  Y <- as.matrix(pfit$Y)
  Xf <- as.matrix(pfit$X)
  k <- length(pfit$Xs)
  n <- dim(Y)[1]; p <- dim(Y)[2]
  Yh <- pfit$fitted
  E <- pfit$residuals
  w<- pfit$weights
  if(is.null(SS.type)) SS.type <- "I"
  if(is.na(match(SS.type, c("I","III")))) SS.type <- "I"
  if(SS.type == "III") {
    Ur <- lapply(pfit$wQRs[1:(k-1)], function(x) qr.Q(x))
    Uf <- qr.Q(qr(Xf))
    Uf <- lapply(1:(k-1), function(.) Uf)
  } else {
    Ur <- lapply(pfit$wQRs[1:(k-1)], function(x) qr.Q(x))
    Uf <- lapply(pfit$wQRs[2:k], function(x) qr.Q(x))
  }
  ind = perm.index(n,iter, seed=seed)
  SS <- NULL
  pb <- txtProgressBar(min = 0, max = ceiling(iter/100), initial = 0, style=3) 
  jj <- iter+1
  step <- 1
  if(jj > 100) j <- 1:100 else j <- 1:jj
  while(jj > 0){
    ind.j <- ind[j]
    if(Yalt=="RRPP") {
      if(sum(w)==n) {
        Yr = Map(function(x) (Map(function(y,e) e[x,]+y, Yh[1:(k-1)], E[1:(k-1)])),ind.j)
      } else {
        Yr = Map(function(x) (Map(function(y,e) (e[x,]+y)*sqrt(w), Yh[1:(k-1)], E[1:(k-1)])),ind.j) 
      }} else {
        if(sum(w)==n) {
          Yr = Map(function(x) Map(function(y) y[x,], lapply(1:(k-1),function(.) Y)),ind.j)
        } else {
          Yr = Map(function(x) Map(function(y) (y[x,])*sqrt(w), lapply(1:(k-1),function(.) Y)),ind.j)
        }
      }
    SS.temp <- lapply(1:length(j), function(j){ 
      mapply(function(ur,uf,y) sum((fastFit(uf,y,n,p) - fastFit(ur,y,n,p))^2), 
             Ur, Uf,Yr[[j]])})
    SS <- c(SS, SS.temp)
    jj <- jj-length(j)
    if(jj > 100) kk <- 1:100 else kk <- 1:jj
    j <- j[length(j)] +kk
    setTxtProgressBar(pb,step)
    step <- step+1
  }
  close(pb)
  simplify2array(SS)
}

# .SS.iter
# same as SS.iter, but without progress bar option
# used in nearly all 'procD.lm' functions, unless pgls in used
.SS.iter = function(pfit,iter, seed = NULL, Yalt="RRPP", SS.type=NULL){
  Y <- as.matrix(pfit$Y)
  Xf <- as.matrix(pfit$X)
  k <- length(pfit$Xs)
  n <- dim(Y)[1]; p <- dim(Y)[2]
  Yh <- pfit$fitted
  E <- pfit$residuals
  w<- pfit$weights
  if(is.null(SS.type)) SS.type <- "I"
  if(is.na(match(SS.type, c("I","III")))) SS.type <- "I"
  if(SS.type == "III") {
    Ur <- lapply(pfit$wQRs[1:(k-1)], function(x) qr.Q(x))
    Uf <- qr.Q(qr(Xf))
    Uf <- lapply(1:(k-1), function(.) Uf)
  } else {
    Ur <- lapply(pfit$wQRs[1:(k-1)], function(x) qr.Q(x))
    Uf <- lapply(pfit$wQRs[2:k], function(x) qr.Q(x))
  }
  ind = perm.index(n,iter, seed=seed)
  SS <- NULL
  jj <- iter+1
  if(jj > 100) j <- 1:100 else j <- 1:jj
  while(jj > 0){
    ind.j <- ind[j]
    if(Yalt=="RRPP") {
      if(sum(w)==n) {
        Yr = Map(function(x) (Map(function(y,e) e[x,]+y, Yh[1:(k-1)], E[1:(k-1)])),ind.j)
      } else {
        Yr = Map(function(x) (Map(function(y,e) (e[x,]+y)*sqrt(w), Yh[1:(k-1)], E[1:(k-1)])),ind.j) 
      }} else {
        if(sum(w)==n) {
          Yr = Map(function(x) Map(function(y) y[x,], lapply(1:(k-1),function(.) Y)),ind.j)
        } else {
          Yr = Map(function(x) Map(function(y) (y[x,])*sqrt(w), lapply(1:(k-1),function(.) Y)),ind.j)
        }
      }
    
    SS.temp <- lapply(1:length(j), function(j){ 
      mapply(function(ur,uf,y) sum((fastFit(uf,y,n,p) - fastFit(ur,y,n,p))^2), 
             Ur, Uf,Yr[[j]])})
    SS <- c(SS, SS.temp)
    jj <- jj-length(j)
    if(jj > 100) kk <- 1:100 else kk <- 1:jj
    j <- j[length(j)] +kk
  }
  simplify2array(SS)
}

# Fpgls.iter
# calculates F values in random iterations of a resmapling procedure, with pgls involved
# used in the 'procD.lm' functions where pgls is used
Fpgls.iter = function(pfit,Pcor,iter, seed=NULL, Yalt="RRPP"){
  Y <- as.matrix(pfit$Y)
  k <- length(pfit$QRs)
  n <- dim(Y)[1]; p <- dim(Y)[2]
  Yh <- pfit$fitted
  E <- pfit$residuals
  w<- pfit$weights
  wQRs <- pfit$wQRs
  dfE <- sapply(1:k, function(j) wQRs[[j]]$rank)
  df <- dfE[-1] - dfE[1:(k-1)]
  Pcor <- Pcor[rownames(Y),rownames(Y)]
  PwXs <- lapply(pfit$wXs, function(x) crossprod(Pcor,as.matrix(x)))
  Xr <- lapply(PwXs[1:(k-1)], function(x) as.matrix(x))
  Xf <- lapply(PwXs[2:k], function(x) as.matrix(x))
  Ur <- lapply(Xr, function(x) qr.Q(qr(x)))
  Uf <- lapply(Xf, function(x) qr.Q(qr(x)))
  Ptransr <- lapply(Ur, function(x) tcrossprod(x)%*%Pcor)
  Ptransf <- lapply(Uf, function(x) tcrossprod(x)%*%Pcor)
  Ptrans <- Map(function(r,f) f-r, Ptransr, Ptransf)
  ind = perm.index(n,iter, seed=seed)
  SS <- SSEs <-Fs <- NULL
  pb <- txtProgressBar(min = 0, max = ceiling(iter/100), initial = 0, style=3) 
  jj <- iter+1
  step <- 1
  if(jj > 100) j <- 1:100 else j <- 1:jj
  while(jj > 0){
    ind.j <- ind[j]
    if(Yalt=="RRPP") {
      if(sum(w)==n) {
        Yr = Map(function(x) (Map(function(y,e) e[x,]+y, Yh[1:(k-1)], E[1:(k-1)])),ind.j)
      } else {
        Yr = Map(function(x) (Map(function(y,e) (e[x,]+y)*sqrt(w), Yh[1:(k-1)], E[1:(k-1)])),ind.j) 
      }} else {
        if(sum(w)==n) {
          Yr = Map(function(x) Map(function(y) y[x,], lapply(1:(k-1),function(.) Y)),ind.j)
        } else {
          Yr = Map(function(x) Map(function(y) (y[x,])*sqrt(w), lapply(1:(k-1),function(.) Y)),ind.j)
        }
      }
    SS.temp <- lapply(1:length(j), function(j){ 
      mapply(function(p,y) sum((p%*%y)^2), Ptrans,Yr[[j]])})
    SSEs.temp <- Map(function(y) sum((Pcor%*%y[[k-1]]-Ptransf[[k-1]]%*%y[[k-1]])^2), Yr)
    Fs.temp <- Map(function(s1,s2) (s1/df)/(s2/(n-k)), SS.temp, SSEs.temp)
    SS <- c(SS,SS.temp)
    SSEs <- c(SSEs,SSEs.temp)
    Fs <- c(Fs,Fs.temp)
    jj <- jj-length(j)
    if(jj > 100) kk <- 1:100 else kk <- 1:jj
    j <- j[length(j)] +kk
    setTxtProgressBar(pb,step)
    step <- step+1
  }
  close(pb)
  list(SS=simplify2array(SS), SSE = SSEs[[1]], Fs=simplify2array(Fs))
}

# .Fpgls.iter
# same as Fpgls.iter, but without progress bar option
# used in the 'procD.lm' functions where pgls is used
.Fpgls.iter = function(pfit,Pcor,iter, seed=NULL, Yalt="RRPP"){
  Y <- as.matrix(pfit$Y)
  k <- length(pfit$QRs)
  n <- dim(Y)[1]; p <- dim(Y)[2]
  Yh <- pfit$fitted
  E <- pfit$residuals
  w<- pfit$weights
  wQRs <- pfit$wQRs
  dfE <- sapply(1:k, function(j) wQRs[[j]]$rank)
  df <- dfE[-1] - dfE[1:(k-1)]
  Pcor <- Pcor[rownames(Y),rownames(Y)]
  PwXs <- lapply(pfit$wXs, function(x) crossprod(Pcor,as.matrix(x)))
  Xr <- lapply(PwXs[1:(k-1)], function(x) as.matrix(x))
  Xf <- lapply(PwXs[2:k], function(x) as.matrix(x))
  Ur <- lapply(Xr, function(x) qr.Q(qr(x)))
  Uf <- lapply(Xf, function(x) qr.Q(qr(x)))
  Ptransr <- lapply(Ur, function(x) tcrossprod(x)%*%Pcor)
  Ptransf <- lapply(Uf, function(x) tcrossprod(x)%*%Pcor)
  Ptrans <- Map(function(r,f) f-r, Ptransr, Ptransf)
  ind = perm.index(n,iter, seed=seed)
  SS <- SSEs <-Fs <- NULL
  jj <- iter+1
  if(jj > 100) j <- 1:100 else j <- 1:jj
  while(jj > 0){
    ind.j <- ind[j]
    if(Yalt=="RRPP") {
      if(sum(w)==n) {
        Yr = Map(function(x) (Map(function(y,e) e[x,]+y, Yh[1:(k-1)], E[1:(k-1)])),ind.j)
      } else {
        Yr = Map(function(x) (Map(function(y,e) (e[x,]+y)*sqrt(w), Yh[1:(k-1)], E[1:(k-1)])),ind.j) 
      }} else {
        if(sum(w)==n) {
          Yr = Map(function(x) Map(function(y) y[x,], lapply(1:(k-1),function(.) Y)),ind.j)
        } else {
          Yr = Map(function(x) Map(function(y) (y[x,])*sqrt(w), lapply(1:(k-1),function(.) Y)),ind.j)
        }
      }
    SS.temp <- lapply(1:length(j), function(j){ 
      mapply(function(p,y) sum((p%*%y)^2), Ptrans,Yr[[j]])})
    SSEs.temp <- Map(function(y) sum(fastLM(Uf[[k-1]],Pcor%*%y[[k-1]])$residuals^2), Yr)
    Fs.temp <- Map(function(s1,s2) (s1/df)/(s2/(n-k)), SS.temp, SSEs.temp)
    SS <- c(SS,SS.temp)
    SSEs <- c(SSEs,SSEs.temp)
    Fs <- c(Fs,Fs.temp)
    jj <- jj-length(j)
    if(jj > 100) kk <- 1:100 else kk <- 1:jj
    j <- j[length(j)] +kk
  }
  list(SS=simplify2array(SS), SSE = SSEs[[1]], Fs=simplify2array(Fs))
}

# anova.parts
# makes an ANOVA table based on SS from SS.iter
# used in nearly all 'procD.lm' functions
anova.parts <- function(pfit, SS, SS.type = NULL){ # SS from SS.iter
  Y <- pfit$wY
  k <- length(pfit$term.labels)
  if(is.null(SS.type)) SS.type <- "I"
  if(is.na(match(SS.type, c("I","III")))) SS.type <- "I"
  dfe <-sapply(pfit$wQRs, function(x) x$rank)
  if(SS.type == "III") df <- dfe[length(dfe)] - dfe[1:(length(dfe)-1)] else
    df <- dfe[2:(k+1)] - dfe[1:k]
  if(k==1) SS <- SS[1] else SS <- SS[,1]
  anova.terms <- pfit$term.labels
  SSY <- sum(qr.resid(qr(pfit$wX[,1]),pfit$wY)^2)
  MS <- SS/df
  R2 <- SS/SSY
  SSE.model <- sum(qr.resid(qr(pfit$wXs[[k+1]]),pfit$wY)^2)
  dfE <- nrow(Y)-(sum(df)+1)
  MSE <- SSE.model/dfE
  Fs <- MS/MSE
  df <- c(df,dfE,nrow(Y)-1)
  SS <- c(SS,SSE.model, SSY)
  MS <- c(MS,MSE,NA)
  R2 <- c(R2,NA,NA)
  Fs <- c(Fs,NA,NA)
  anova.tab <- data.frame(df,SS,MS,Rsq=R2,F=Fs)
  rownames(anova.tab) <- c(anova.terms, "Residuals", "Total")
  out <- list(anova.table = anova.tab, anova.terms = anova.terms,
              SS = SS, df = df, R2 = R2[1:k], F = Fs[1:k])
  out
}

# anova.parts.pgls
# makes an ANOVA table based on SS from Fpgls.iter
# used in nearly only in procD.pgls
anova.parts.pgls <- function(pfit, Fpgls){ # Fpgls from Fpgls.iter
  Y <- pfit$wY
  k <- length(pfit$term.labels)
  dfe <-sapply(pfit$wQRs, function(x) x$rank)
  df <- dfe[2:(k+1)] - dfe[1:k]
  SSE <- Fpgls$SSE
  if(k==1) SS <- Fpgls$SS[1] else SS <- Fpgls$SS[,1]
  anova.terms <- pfit$term.labels
  SSY <- sum(SS)+SSE
  MS <- SS/df
  R2 <- SS/SSY
  dfE <- nrow(Y)-(sum(df)+1)
  MSE <- SSE/dfE
  Fs <- MS/MSE
  df <- c(df,dfE,nrow(Y)-1)
  SS <- c(SS,SSE, SSY)
  MS <- c(MS,MSE,NA)
  R2 <- c(R2,NA,NA)
  Fs <- c(Fs,NA,NA)
  anova.tab <- data.frame(df,SS,MS,Rsq=R2,F=Fs)
  rownames(anova.tab) <- c(anova.terms, "Residuals", "Total")
  out <- list(anova.table = anova.tab, anova.terms = anova.terms,
              SS = SS, df = df, R2 = R2[1:k], F = Fs[1:k])
  out
}

# anova.parts.symmetry
# makes an ANOVA table based on SS from SS.iter
# used in symmetry analysis, which is a nested model
anova.parts.symmetry <- function(pfit, SS,object.sym){ # SS from SS.iter
  Y <- pfit$wY
  k <- length(pfit$term.labels)
  dfe <-sapply(pfit$wQRs, function(x) x$rank)
  df <- dfe[2:(k+1)] - dfe[1:k]
  anova.terms <- pfit$term.labels
  MS <- SS/df
  SSY <- sum(qr.resid(qr(pfit$wX[,1]),pfit$wY)^2)
  if(object.sym==TRUE){
    SS<-SS/2;SSY<-SSY/2
  }
  MS <- SS/df
  R2 <- SS/SSY
  F1 <- MS[1,]/MS[3,]
  F2 <- MS[2,]/MS[3,]
  if(k==4) F3 <- MS[3,]/MS[4,] else F3 <- NULL
  Fs <- rbind(F1,F2,F3, NA)
  rownames(Fs) <- rownames(MS) <- rownames(SS) <- rownames(R2) <- anova.terms
  Ps <- apply(Fs,1,pval)
  if(k==4) Ps[4] <- NA else Ps[3] <-NA
  Zs <- apply(Fs,1,effect.size)
  if(k==4) Zs[4] <- NA else Zs[3] <-NA
  anova.tab <- data.frame(df = df,SS = SS[,1],MS = MS[,1],Rsq=R2[,1],
                          F=Fs[,1], Z=Zs, Pr = Ps)
  rownames(anova.tab) <- anova.terms
  out <- list(anova.table = anova.tab, anova.terms = anova.terms,
              SS = SS[,1], df = df, R2 = R2[1:k,1], F = Fs[1:(k-1),1],
              random.Fs = Fs)
  out
}

# pval
# P-values form random outcomes
# any analytical function
pval = function(s){# s = sampling distribution
  p = length(s)
  r = rank(s)[1]-1
  pv = 1-r/p
  pv
}

# Pval.matrix
# P-values form random outcomes that comprise matrices
# any analytical function with results in matrices
Pval.matrix = function(M){
  P = matrix(0,dim(M)[1],dim(M)[2])
  for(i in 1:dim(M)[1]){
    for(j in 1:dim(M)[2]){
      y = M[i,j,]
      p = pval(y)
      P[i,j]=p
    }
  }
  if(dim(M)[1] > 1 && dim(M)[2] >1) diag(P)=1
  rownames(P) = dimnames(M)[[1]]
  colnames(P) = dimnames(M)[[2]]
  P
}

# effect.size
# Effect sizes (standard deviates) form random outcomes
# any analytical function
effect.size <- function(x, center = FALSE) {
  z = scale(x, center=center)
  n <- length(z)
  z[1]*sqrt((n-1)/(n))
}

# Effect.size.matrix
# Effect sizes form random outcomes that comprise matrices
# any analytical function with results in matrices
Effect.size.matrix <- function(M, center=F){
  Z = matrix(0,dim(M)[1],dim(M)[2])
  for(i in 1:dim(M)[1]){
    for(j in 1:dim(M)[2]){
      y = M[i,j,]
      z = effect.size(y, center=center)
      Z[i,j]=z
    }
  }
  if(dim(M)[1] > 1 && dim(M)[2] >1) diag(Z)=0
  rownames(Z) = dimnames(M)[[1]]
  colnames(Z) = dimnames(M)[[2]]
  Z
}

# single.factor
# converts factorial designs to single-factor variables
# advanced.procD.lm
single.factor <- function(pfit) {# pfit = Procrustes fit
  Terms <- pfit$Terms
  dat <- pfit$data
  datClasses <- sapply(dat, function(x) data.class(x))
  facs <- dat[which(datClasses == "factor")]
  facs <- as.data.frame(facs)
  if(ncol(facs) > 1) fac <- factor(apply(facs, 1,function(x) paste(x, collapse=":"))) else 
    fac <- as.factor(unlist(facs))
  fac
}

# cov.extract
# Extacts covariates from design matrices
# advanced.procD.lm
cov.extract <- function(pfit) {
  Terms <- pfit$Terms
  vars <- na.omit(match(pfit$term.labels,colnames(pfit$data)))
  mf <- pfit$data[,vars]
  if(is.null(.getXlevels(Terms, mf))) covs <- NULL else
  {
    datClasses <- sapply(mf, function(x) data.class(x))
    datClasses <- which(datClasses == "numeric")
    covs <- mf[datClasses]
  }
  if(length(covs) == 0) covs <- NULL else covs <- as.matrix(covs)
  covs
}

# ls.means
# estimates ls.means from models with slopes and factors
# advanced.procD.lm
# THIS FUNCTION IS NO LONGER USED.  It is retained, however, for future debugging
# purposes, in the event updates have errors
ls.means = function(pfit, Y=NULL, g=NULL, data=NULL, Pcor = NULL) { 
  if(!is.null(Pcor) && is.null(Y)) stop("If Pcor is provided, Y cannot be null")
  if(is.null(Y)) Y <- pfit$wY 
  n <- nrow(Y)
  if(is.null(data)) dat <- pfit$data else dat <- data
  if(!is.null(g)) {
    if(is.data.frame(g)){
      fac.check <- sapply(g, is.factor)
      facs <- g[,fac.check]
    } else if(is.factor(g)) facs <- g else stop("groups input neither a factor nor factors")
    if(ncol(as.matrix(facs)) > 1) fac <- factor(apply(facs, 1,function(x) paste(x, collapse=":"))) else 
      fac <- as.factor(unlist(facs))
  } else fac <- single.factor(pfit)
  covs <- cov.extract(pfit) 
  if(is.null(covs)) X0 <- model.matrix(~fac) else {
    if(ncol(as.matrix(covs)) == 1) covs <- as.vector(covs)
    X0 <- model.matrix(~covs+fac)
  }
  X <- X0*sqrt(pfit$weights)
  if(!is.null(Pcor)) fit <- .lm.fit(Pcor%*%X,Y)$coefficients else fit <- .lm.fit(X,Y)$coefficients
  if(!is.null(covs)){
    Xcov.mean <- as.matrix(X[,1:ncol(model.matrix(~covs))])
    Xcov.mean <- sapply(1:ncol(Xcov.mean), 
                        function(j) rep(mean(Xcov.mean[,j]),nrow(Xcov.mean)))
    Xnew <- cbind(Xcov.mean, X[,-(1:ncol(Xcov.mean))])
  } else Xnew <- X
  lsm <- as.matrix(lm.fit(model.matrix(~fac+0),Xnew%*%fit)$coefficients)
  rownames(lsm) <- levels(fac)
  lsm
}

# apply.ls.means
# estimates ls.means from models with slopes and factors across random outcomes in a list
# via helper functions, quick.ls.means.setup, and quick.ls.means
# advanced.procD.lm
quick.ls.means.set.up <- function(pfit, g=NULL, data=NULL) {
  if(is.null(data)) dat <- pfit$data else dat <- data
  if(!is.null(g)) {
    if(is.data.frame(g)){
      fac.check <- sapply(g, is.factor)
      facs <- g[,fac.check]
    } else if(is.factor(g)) facs <- g else stop("groups input neither a factor nor factors")
    if(ncol(as.matrix(facs)) > 1) fac <- factor(apply(facs, 1,function(x) paste(x, collapse=":"))) else 
      fac <- as.factor(unlist(facs))
  } else fac <- single.factor(pfit)
  covs <- cov.extract(pfit) 
  if(is.null(covs)) X0 <- model.matrix(~fac) else {
    if(ncol(as.matrix(covs)) == 1) covs <- as.vector(covs)
    X0 <- model.matrix(~covs+fac)
  }
  X <- X0*sqrt(pfit$weights)
  if(!is.null(covs)){
    Xcov.mean <- as.matrix(X[,1:ncol(model.matrix(~covs))])
    Xcov.mean <- sapply(1:ncol(Xcov.mean), 
                        function(j) rep(mean(Xcov.mean[,j]),nrow(Xcov.mean)))
    Xnew <- cbind(Xcov.mean, X[,-(1:ncol(Xcov.mean))])
  } else Xnew <- X
  list(X0=X, X=Xnew, fac=fac)
}

quick.ls.means <- function(X0, X, Y, fac, Pcor=NULL){
  if(!is.null(Pcor)) fit <- .lm.fit(Pcor%*%X0,Y)$coefficients else fit <- .lm.fit(X0,Y)$coefficients
  lsm <- as.matrix(lm.fit(model.matrix(~fac+0),X%*%fit)$coefficients)
  rownames(lsm) <- levels(fac)
  lsm
}

apply.ls.means <- function(pfit, Yr, g=NULL, data=NULL, Pcor=NULL){
  setup<-quick.ls.means.set.up(pfit, g=g, data=data)
  X0 <- setup$X0; X <- setup$X; fac <- setup$fac
  Map(function(y) quick.ls.means(X0,X, Y=y, fac=fac, Pcor=Pcor), Yr)
}

# slopes
# estimates slopes from models with slopes and factors
# advanced.procD.lm
# THIS FUNCTION IS NO LONGER USED.  It is retained, however, for future debugging
# purposes, in the event updates have errors
slopes = function(pfit, Y=NULL, g = NULL, slope=NULL, data = NULL, Pcor = NULL){ 
  if(!is.null(Pcor) && is.null(Y)) stop("If Pcor is provided, Y cannot be null")
  if(is.null(Y)) Y <- pfit$wY
  if(is.null(data)) dat <- pfit$data else dat <- data
  if(!is.null(g)) {
    if(is.data.frame(g)){
      fac.check <- sapply(g, is.factor)
      facs <- g[,fac.check]
    } else if(is.factor(g)) facs <- g else stop("groups input neither a factor nor factors")
    if(ncol(as.matrix(facs)) > 1) fac <- factor(apply(facs, 1,function(x) paste(x, collapse=":"))) else 
      fac <- as.factor(unlist(facs))
  } else fac <- single.factor(pfit)
  if(!is.null(slope)) covs <- as.matrix(slope) else covs <- as.matrix(cov.extract(pfit))
  if(ncol(covs) > 1) stop("Only one covariate can be used for slope-comparisons")
  if(ncol(covs) == 0) stop("No covariate for which to compare slopes")
  if(!is.null(Pcor)) {
    B <- qr.coef(qr(Pcor%*%model.matrix(~fac*covs)), Y)
  } else B <- qr.coef(qr(model.matrix(~fac*covs)), Y)
  fac.p <- qr(model.matrix(~fac))$rank
  if(is.matrix(B)) {
    Bslopes <- as.matrix(B[-(1:fac.p),])
    Badjust <- rbind(0,t(sapply(2:fac.p, function(x) matrix(Bslopes[1,]))))
    Bslopes <- Bslopes + Badjust} else {
      Bslopes <- B[-(1:fac.p)]
      Badjust <- c(0,rep(Bslopes[1],(fac.p-1)))
      Bslopes <- matrix(Bslopes + Badjust)
    }
  if(ncol(Bslopes)==1) Bslopes <- cbind(1, Bslopes)
  rownames(Bslopes) <- levels(fac)
  Bslopes
}

# apply.slopes
# estimates slopes from models with slopes and factors across random outcomes in a list
# advanced.procD.lm
quick.slopes.set.up <- function(pfit, g=NULL, slope=NULL, data=NULL) {
  if(is.null(data)) dat <- pfit$data else dat <- data
  if(!is.null(g)) {
    if(is.data.frame(g)){
      fac.check <- sapply(g, is.factor)
      facs <- g[,fac.check]
    } else if(is.factor(g)) facs <- g else stop("groups input neither a factor nor factors")
    if(ncol(as.matrix(facs)) > 1) fac <- factor(apply(facs, 1,function(x) paste(x, collapse=":"))) else 
      fac <- as.factor(unlist(facs))
  } else fac <- single.factor(pfit)
  if(!is.null(slope)) covs <- as.matrix(slope) else covs <- as.matrix(cov.extract(pfit))
  if(ncol(covs) > 1) stop("Only one covariate can be used for slope-comparisons")
  if(ncol(covs) == 0) stop("No covariate for which to compare slopes")
  list(covs=covs, fac=fac)
}

quick.slopes <- function(covs, fac, Y, Pcor=NULL){
  if(!is.null(Pcor)) {
    B <- qr.coef(qr(Pcor%*%model.matrix(~fac*covs)), Y)
  } else B <- qr.coef(qr(model.matrix(~fac*covs)), Y)
  fac.p <- qr(model.matrix(~fac))$rank
  ones <- matrix(1,fac.p-1)
  if(is.matrix(B)) {
    Bslopes <- as.matrix(B[-(1:fac.p),])
    Int <- Bslopes[1,]
    Badjust <- rbind(0,ones%*%Int)
    Bslopes <- Bslopes + Badjust} else {
      Bslopes <- B[-(1:fac.p)]
      Badjust <- c(0,rep(Bslopes[1],(fac.p-1)))
      Bslopes <- matrix(Bslopes + Badjust)
    }
  if(ncol(Bslopes)==1) Bslopes <- cbind(1, Bslopes)
  rownames(Bslopes) <- levels(fac)
  Bslopes
}

apply.slopes <- function(pfit, Yr, g=NULL, slope=NULL, data=NULL, Pcor=NULL){
  setup <- quick.slopes.set.up(pfit, g=g, slope=slope, data=data)
  covs <- setup$covs; fac <- setup$fac
  slopes <- Map(function(y) quick.slopes(covs, fac,y, Pcor=Pcor), Yr)
  if(ncol(slopes[[1]])==1) slopes <- Map(function(s) cbind(1,s), slopes)
  slopes 
}

# vec.cor.matrix
# the vector correlations among multiple slopes
# advanced.procD.lm
vec.cor.matrix <- function(M) {
  M = as.matrix(M)
  w = 1/sqrt(diag(tcrossprod(M)))
  vc = tcrossprod(M*w)
  options(warn = -1)
  vc
}

# vec.ang.matrix
# converts the vector correlations from vec.cor.matrix to angles
# advanced.procD.lm
vec.ang.matrix <- function(M, type = c("rad", "deg", "r")){
  M= as.matrix(M)
  type= match.arg(type)
  if(type == "r") {
    vc = vec.cor.matrix(M)
  } else {
    vc = vec.cor.matrix(M)
    vc = acos(vc)
    diag(vc) = 0
  }
  if(type == "deg") vc = vc*180/pi
  vc
}

# pls
# performs PLS analysis
# Used in two.b.pls, integration.test, phylo.integration, apply.pls
pls <- function(x,y, RV=FALSE, verbose = FALSE){
  x <- as.matrix(x); y <- as.matrix(y)
  px <- ncol(x); py <- ncol(y); pmin <- min(px,py)
  S12 <- crossprod(center(x),center(y))/(dim(x)[1] - 1)
  pls <- La.svd(S12, pmin, pmin)
  U <- pls$u; V <- t(pls$vt)
  XScores <- x %*% U
  YScores <- y %*% V
  r.pls <- cor(XScores[,1],YScores[,1])
  if(RV==TRUE){
    S11 <- var(x)
    S22 <- var(y)
    RV <- sum(colSums(S12^2))/sqrt(sum(S11^2)*sum(S22^2))
  } else
    RV <- NULL
  if(verbose==TRUE){
    XScores <- as.matrix(XScores); Y <- as.matrix(YScores)
    rownames(U)  = colnames(x); rownames(V) = colnames(y)
    out <- list(pls.svd = pls, r.pls = r.pls, RV=RV, left.vectors=U, 
                right.vectors=V, XScores=XScores,YScores=YScores)
  } else out <- r.pls
  out
}

# quick.pls
# a streamlines pls code
# used in: apply.pls
quick.pls <- function(x,y) {# no RV; no verbose output
  # assume parameters already found and assume x and y are centered
  S12 <- crossprod(x,y)/(dim(x)[1] - 1)
  pls <- La.svd(S12, 1, 1)
  U<-pls$u; V <- as.vector(pls$vt)
  cor(x%*%U,y%*%V)
}

# apply.pls 
# run permutations of pls analysis
# used in: two.b.pls, integration.test
apply.pls <- function(x,y, RV=FALSE, iter, seed = NULL){
  x <- as.matrix(x); y <- as.matrix(y)
  px <- ncol(x); py <- ncol(y)
  pmin <- min(px,py)
  ind <- perm.index(nrow(x), iter, seed=seed)
  RV.rand <- r.rand <- NULL
  pb <- txtProgressBar(min = 0, max = ceiling(iter/100), initial = 0, style=3) 
  jj <- iter+1
  step <- 1
  if(jj > 100) j <- 1:100 else j <- 1:jj
  while(jj > 0){
    ind.j <- ind[j]
    y.rand <-lapply(1:length(j), function(i) y[ind.j[[i]],])
    if(RV == TRUE) RV.rand <- c(RV.rand,sapply(1:length(j), function(i) pls(x,y.rand[[i]], RV=TRUE, verbose = TRUE)$RV)) else
      r.rand <- c(r.rand, sapply(1:length(j), function(i) quick.pls(x,y.rand[[i]])))
    jj <- jj-length(j)
    if(jj > 100) kk <- 1:100 else kk <- 1:jj
    j <- j[length(j)] +kk
    setTxtProgressBar(pb,step)
    step <- step+1
  }
  close(pb)
  if(RV == TRUE) RV.rand else r.rand
}

# .apply.pls 
# same as apply.pls, but without progress bar option
# used in: two.b.pls, integration.test
.apply.pls <- function(x,y, RV=FALSE, iter, seed = NULL){
  x <- as.matrix(x); y <- as.matrix(y)
  px <- ncol(x); py <- ncol(y)
  pmin <- min(px,py)
  ind <- perm.index(nrow(x), iter, seed=seed)
  RV.rand <- r.rand <- NULL
  jj <- iter+1
  if(jj > 100) j <- 1:100 else j <- 1:jj
  while(jj > 0){
    ind.j <- ind[j]
    y.rand <-lapply(1:length(j), function(i) y[ind.j[[i]],])
    if(RV == TRUE) RV.rand <- c(RV.rand,sapply(1:length(j), function(i) pls(x,y.rand[[i]], RV=TRUE, verbose = TRUE)$RV)) else
      r.rand <- c(r.rand, sapply(1:length(j), function(i) quick.pls(x,y.rand[[i]])))
    jj <- jj-length(j)
    if(jj > 100) kk <- 1:100 else kk <- 1:jj
    j <- j[length(j)] +kk
  }
  if(RV == TRUE) RV.rand else r.rand
}

# pls.multi
# obtain average of pairwise PLS analyses for 3+modules
# used in: apply.plsmulti, integration.test
plsmulti<-function(x,gps){
  g<-factor(as.numeric(gps))
  ngps<-nlevels(g)
  S<-var(x)
  gps.combo <- combn(ngps, 2)
  pls.gp <- sapply(1:ncol(gps.combo), function(j){ # no loops
    S12<-S[which(g==gps.combo[1,j]),which(g==gps.combo[2,j])]
    px <- nrow(S12); py <- ncol(S12); pmin <- min(px,py)
    pls<-La.svd(S12, pmin, pmin)
    U<-pls$u; V<-t(pls$vt)
    XScores<-x[,which(g==gps.combo[1,j])]%*%U[,1]; YScores<-x[,which(g==gps.combo[2,j])]%*%V[,1]
    cor(XScores,YScores)
  })
  if(length(pls.gp) > 1) pls.mat <- dist(matrix(0, ngps,)) else 
    pls.mat = 0 
  for(i in 1:length(pls.mat)) pls.mat[[i]] <- pls.gp[i]
  pls.obs <- mean(pls.gp) 
  list(r.pls = pls.obs, r.pls.mat=pls.mat)
}

# quick.plsmulti
# a streamlined plsmulti
# used in apply.plsmulti
quick.plsmulti <- function(x,g,gps.combo){
  # assumed x is already centered
  pls.gp <- sapply(1:ncol(gps.combo), function(j){ # no loops
    xx <- x[,g==gps.combo[1,j]]
    yy <- x[,g==gps.combo[2,j]]
    S12<-crossprod(xx,yy)/(dim(xx)[1] - 1)
    pls<-La.svd(S12, 1, 1)
    U<-pls$u; V<-as.vector(pls$vt)
    cor(xx%*%U, yy%*%V)
  })
  mean(pls.gp) 
}

# apply.plsmulti
# permutation for multipls
# used in: integration.test
apply.plsmulti <- function(x,gps, iter, seed = NULL){
  g<-factor(as.numeric(gps))
  ngps<-nlevels(g)
  gps.combo <- combn(ngps, 2)
  ind <- perm.index(nrow(x), iter, seed=seed)
  pb <- txtProgressBar(min = 0, max = ceiling(iter/100), initial = 0, style=3) 
  jj <- iter+1
  step <- 1
  if(jj > 100) j <- 1:100 else j <- 1:jj
  r.rand <- NULL
  while(jj > 0){
    ind.j <- ind[j]
    x.r<-lapply(1:length(j), function(i) x[ind.j[[i]], g==1]) 
    r.rand<-c(r.rand, sapply(1:length(j), function(i) quick.plsmulti(cbind(x.r[[i]],
                                                                           x[,g!=1]), g, gps.combo))) 
    jj <- jj-length(j)
    if(jj > 100) kk <- 1:100 else kk <- 1:jj
    j <- j[length(j)] +kk
    setTxtProgressBar(pb,step)
    step <- step+1
  }
  close(pb)
  r.rand
}

# .apply.plsmulti
# same as apply.plsmulti, but without progress bar option
# used in: integration.test
.apply.plsmulti <- function(x,gps, iter, seed = NULL){
  g<-factor(as.numeric(gps))
  ngps<-nlevels(g)
  gps.combo <- combn(ngps, 2)
  ind <- perm.index(nrow(x), iter, seed=seed)
  jj <- iter+1
  if(jj > 100) j <- 1:100 else j <- 1:jj
  r.rand <- NULL
  while(jj > 0){
    ind.j <- ind[j]
    x.r<-lapply(1:length(j), function(i) x[ind.j[[i]], g==1]) 
    r.rand<-c(r.rand, sapply(1:length(j), function(i) quick.plsmulti(cbind(x.r[[i]],
                                                                           x[,g!=1]), g, gps.combo)))
    jj <- jj-length(j)
    if(jj > 100) kk <- 1:100 else kk <- 1:jj
    j <- j[length(j)] +kk
  }
  r.rand
}

# CR
# Function to estimate CR coefficient
# used in: modularity.test, apply.CR
CR<-function(x,gps){
  g <- gps
  ngps <- length(unique(g))
  S<-var(x)
  diag(S)<-0
  gps.combo <- combn(ngps, 2)
  CR.gp <- sapply(1:ncol(gps.combo), function(j){ # no loops
    S11<-S[which(g==gps.combo[1,j]),which(g==gps.combo[1,j])]
    S22<-S[which(g==gps.combo[2,j]),which(g==gps.combo[2,j])]
    S12<-S[which(g==gps.combo[1,j]),which(g==gps.combo[2,j])]
    sqrt(sum(colSums(S12^2))/sqrt(sum(S11^2)*sum(S22^2)))
  })
  if(length(CR.gp) > 1) CR.mat <- dist(matrix(0, ngps,)) else 
    CR.mat = 0 # may not be necessary
  for(i in 1:length(CR.mat)) CR.mat[[i]] <- CR.gp[i]
  
  CR.obs <- mean(CR.gp) 
  list(CR = CR.obs, CR.mat=CR.mat)
}

# quick.CR
# streamlined CR
# used in: apply.CR, boot.CR
quick.CR <-function(x,gps){ # no CR.mat made
  g <- gps
  ngps <- length(unique(g))
  S<-var(x)
  diag(S)<-0
  gps.combo <- combn(ngps, 2)
  CR.gp <- sapply(1:ncol(gps.combo), function(j){
    S11<-S[which(g==gps.combo[1,j]),which(g==gps.combo[1,j])]
    S22<-S[which(g==gps.combo[2,j]),which(g==gps.combo[2,j])]
    S12<-S[which(g==gps.combo[1,j]),which(g==gps.combo[2,j])]
    sqrt(sum(colSums(S12^2))/sqrt(sum(S11^2)*sum(S22^2)))
  })
  mean(CR.gp)
}

# apply.CR
# permutation for CR
# used in: modularity.test
apply.CR <- function(x,g,k, iter, seed = NULL){# g = partition.gp
  ind <- perm.CR.index(g,k, iter, seed=seed)
  pb <- txtProgressBar(min = 0, max = ceiling(iter/100), initial = 0, style=3) 
  jj <- iter+1
  step <- 1
  if(jj > 100) j <- 1:100 else j <- 1:jj
  CR.rand <- NULL
  while(jj > 0){
    ind.j <- ind[j]
    CR.rand<-c(CR.rand, sapply(1:length(j), function(i) quick.CR(x, gps=ind.j[[i]])))
    jj <- jj-length(j)
    if(jj > 100) kk <- 1:100 else kk <- 1:jj
    j <- j[length(j)] +kk
    setTxtProgressBar(pb,step)
    step <- step+1
  }
  close(pb)
  CR.rand
}

# .apply.CR
# same as apply.CR, but without progress bar option
# used in: modularity.test
.apply.CR <- function(x,g,k, iter, seed = NULL){# g = partition.gp
  ind <- perm.CR.index(g,k, iter, seed=seed)
  jj <- iter+1
  if(jj > 100) j <- 1:100 else j <- 1:jj
  CR.rand <- NULL
  while(jj > 0){
    ind.j <- ind[j]
    CR.rand<-c(CR.rand, sapply(1:length(j), function(i) quick.CR(x, gps=ind.j[[i]])))
    jj <- jj-length(j)
    if(jj > 100) kk <- 1:100 else kk <- 1:jj
    j <- j[length(j)] +kk
  }
  CR.rand
}

# boot.CR
# Bootstrap for CR
# used in: modularity.test
boot.CR <- function(x,gps, k,iter, seed = NULL){
  x<-as.matrix(x)
  boot <- boot.index(nrow(x), iter, seed=seed)
  if(k==1){
    jj <- iter+1
    if(jj > 100) j <- 1:100 else j <- 1:jj
    CR.boot <- NULL
    while(jj > 0){
      boot.j <- boot[j]
      x.r<-lapply(1:length(j), function(i) x[boot.j[[i]],])
      CR.boot<-c(CR.boot, sapply(1:length(j), function(i) quick.CR(x.r[[i]],gps)))
      jj <- jj-length(j)
      if(jj > 100) kk <- 1:100 else kk <- 1:jj
      j <- j[length(j)] +kk
    }
  }
  
  if(k>1){  #for GM data
    angle <- seq(-44,44,2)
    if(k==2){
      rot.mat<-lapply(1:(length(angle)), function(i) matrix(c(cos(angle[i]*pi/180),
                                                              sin(angle[i]*pi/180),-sin(angle[i]*pi/180),cos(angle[i]*pi/180)),ncol=2))      
    }
    if(k==3){
      rot.mat<-lapply(1:(length(angle)), function(i) matrix(c(cos(angle[i]*pi/180),
                                                              sin(angle[i]*pi/180),0,-sin(angle[i]*pi/180),cos(angle[i]*pi/180), 0,0,0,1),ncol=3))      
    }
    jj <- iter+1
    if(jj > 100) j <- 1:100 else j <- 1:jj
    CR.boot <- NULL
    while(jj > 0){
      boot.j <- boot[j]
      x.r<-lapply(1:length(j), function(i) x[boot.j[[i]],])
      Alist.r <-lapply(1:length(x.r), function(i) { y <- x.r[[i]]; arrayspecs(y, ncol(y)/k,k)})
      CR.boot <- c(CR.boot, lapply(1:length(Alist.r), function(i){
        A <- Alist.r[[i]]
        A <- lapply(1:dim(A)[[3]], function(ii) A[,,ii])
        B <- Map(function(r) t(mapply(function(a) matrix(t(a%*%r)), A)), rot.mat)
        CRs <- Map(function(x) quick.CR(x,gps), B)
        Reduce("+", CRs)/length(CRs)
      }))
      jj <- jj-length(j)
      if(jj > 100) kk <- 1:100 else kk <- 1:jj
      j <- j[length(j)] +kk
    }
  }
  unlist(CR.boot)
}

# CR.phylo
# phylogenetic CR analysis
# used in: phylo.modularity
CR.phylo<-function(x,invC,gps){
  g <- gps
  ngps <- length(unique(g))
  gps.combo <- combn(ngps, 2)
  one<-matrix(1,nrow(x),1)  
  a<-colSums(invC %*% x)*sum(invC)^-1  
  R<- t(x-one%*%a)%*%invC%*%(x-one%*%a)*(nrow(x)-1)^-1 
  diag(R)<-0
  gps.combo <- combn(ngps, 2)
  CR.gp <- sapply(1:ncol(gps.combo), function(j){ 
    R11<-R[which(g==gps.combo[1,j]),which(g==gps.combo[1,j])]
    R22<-R[which(g==gps.combo[2,j]),which(g==gps.combo[2,j])]
    R12<-R[which(g==gps.combo[1,j]),which(g==gps.combo[2,j])]
    sqrt(sum(colSums(R12^2))/sqrt(sum(R11^2)*sum(R22^2)))
  })
  if(length(CR.gp) > 1) CR.mat <- dist(matrix(0, ngps,)) else 
    CR.mat = 0 
  for(i in 1:length(CR.mat)) CR.mat[[i]] <- CR.gp[i]
  
  CR.obs <- mean(CR.gp) 
  list(CR = CR.obs, CR.mat=CR.mat)
}

# quick.CR.phylo
# streamlined phylo CR
# used in: apply.phylo.CR
quick.CR.phylo <- function(x,invC,gps){
  x <- as.matrix(x); invC <- as.matrix(invC)
  g <- gps
  ngps <- length(unique(g))
  gps.combo <- combn(ngps, 2)
  one<-matrix(1,nrow(x),1)  
  a<-colSums(invC %*% x)*sum(invC)^-1  
  R<- t(x-one%*%a)%*%invC%*%(x-one%*%a)*(nrow(x)-1)^-1 
  diag(R)<-0
  gps.combo <- combn(ngps, 2)
  CR.gp <- sapply(1:ncol(gps.combo), function(j){ 
    R11<-R[which(g==gps.combo[1,j]),which(g==gps.combo[1,j])]
    R22<-R[which(g==gps.combo[2,j]),which(g==gps.combo[2,j])]
    R12<-R[which(g==gps.combo[1,j]),which(g==gps.combo[2,j])]
    sqrt(sum(colSums(R12^2))/sqrt(sum(R11^2)*sum(R22^2)))
  })
  
  mean(CR.gp) 
}

# apply.phylo.CR
# permutation for phylo.CR
# used in: phylo.modularity
apply.phylo.CR <- function(x,invC,gps, k, iter, seed=NULL){
  ind <- perm.CR.index(g=gps,k, iter, seed=seed)
  pb <- txtProgressBar(min = 0, max = ceiling(iter/100), initial = 0, style=3) 
  jj <- iter+1
  step <- 1
  if(jj > 100) j <- 1:100 else j <- 1:jj
  CR.rand <- NULL
  while(jj > 0){
    ind.j <- ind[j]
    CR.rand<-c(CR.rand, sapply(1:length(j), function(i) quick.CR.phylo(x,invC=invC,gps=ind.j[[i]]))) 
    jj <- jj-length(j)
    if(jj > 100) kk <- 1:100 else kk <- 1:jj
    j <- j[length(j)] +kk
    setTxtProgressBar(pb,step)
    step <- step+1
  }
  close(pb)
  CR.rand
}

# .apply.phylo.CR
# same as apply.phylo.CR, but without progress bar option
# used in: phylo.modularity
.apply.phylo.CR <- function(x,invC,gps, k, iter, seed=NULL){
  ind <- perm.CR.index(g=gps,k, iter, seed=seed)
  jj <- iter+1
  if(jj > 100) j <- 1:100 else j <- 1:jj
  CR.rand <- NULL
  while(jj > 0){
    ind.j <- ind[j]
    CR.rand<-c(CR.rand, sapply(1:length(j), function(i) quick.CR.phylo(x,invC=invC,gps=ind.j[[i]]))) 
    jj <- jj-length(j)
    if(jj > 100) kk <- 1:100 else kk <- 1:jj
    j <- j[length(j)] +kk
  }
  CR.rand
}

# boot.phylo.CR
# bootstrap for phylo.CR
# phylo.modularity 
boot.phylo.CR <- function(x, invC, gps, k,iter, seed = NULL){
  x<-as.matrix(x)
  boot <- boot.index(nrow(x), iter, seed=seed)
  if(k==1){
    jj <- iter+1
    if(jj > 100) j <- 1:100 else j <- 1:jj
    CR.boot <- NULL
    while(jj > 0){
      boot.j <- boot[j]
      x.r<-lapply(1:length(j), function(i) x[boot.j[[i]],])
      invC.r <- lapply(1:length(j), function(i) invC[boot.j[[i]],boot.j[[i]]])
      CR.boot<-c(CR.boot, sapply(1:length(j), function(i) quick.CR.phylo(x=x.r[[i]],invC=invC.r[[i]],gps=gps)))
      jj <- jj-length(j)
      if(jj > 100) kk <- 1:100 else kk <- 1:jj
      j <- j[length(j)] +kk
    }
  }
  
  if(k>1){  #for GM data
    angle <- seq(-44,44,2)
    if(k==2){
      rot.mat<-lapply(1:(length(angle)), function(i) matrix(c(cos(angle[i]*pi/180),
                                                              sin(angle[i]*pi/180),-sin(angle[i]*pi/180),cos(angle[i]*pi/180)),ncol=2))      
    }
    if(k==3){
      rot.mat<-lapply(1:(length(angle)), function(i) matrix(c(cos(angle[i]*pi/180),
                                                              sin(angle[i]*pi/180),0,-sin(angle[i]*pi/180),cos(angle[i]*pi/180), 0,0,0,1),ncol=3))      
    }
    jj <- iter+1
    if(jj > 100) j <- 1:100 else j <- 1:jj
    CR.boot <- NULL
    while(jj > 0){
      boot.j <- boot[j]
      x.r<-lapply(1:length(j), function(i) x[boot.j[[i]],])
      Alist.r <-lapply(1:length(x.r), function(i) { y <- x.r[[i]]; arrayspecs(y, ncol(y)/k,k)})
      invC.r <- lapply(1:length(j), function(i) invC[boot.j[[i]],boot.j[[i]]])
      CR.boot <- c(CR.boot, lapply(1:length(Alist.r), function(i){
        A <- Alist.r[[i]]
        A <- lapply(1:dim(A)[[3]], function(ii) A[,,ii])
        B <- Map(function(r) t(mapply(function(a) matrix(t(a%*%r)), A)), rot.mat)
        CRs <- Map(function(x) quick.CR.phylo(x=x.r[[i]],invC=invC.r[[i]],gps=gps), B)
        Reduce("+", CRs)/length(CRs)
      }))
      jj <- jj-length(j)
      if(jj > 100) kk <- 1:100 else kk <- 1:jj
      j <- j[length(j)] +kk
    }
  }
  unlist(CR.boot)
}

# phylo.mat 
# estimate BM phylo.cov.matrix and transform from phylogeny
# used in: compare.evol.rates, compare.multi.evol.rates, phylo.integration, phylo.modularity, physignal
phylo.mat<-function(x,phy){
  C<-vcv.phylo(phy,anc.nodes=FALSE) 
  C<-C[rownames(x),rownames(x)] 
  invC <-fast.solve(C)
  eigC <- eigen(C)
  lambda <- zapsmall(eigC$values)
  if(any(lambda == 0)){
    warning("Singular phylogenetic covariance matrix. Proceed with caution")
    lambda = lambda[lambda > 0]
  }
  eigC.vect = eigC$vectors[,1:(length(lambda))]
  D.mat <- fast.solve(eigC.vect%*% diag(sqrt(lambda)) %*% t(eigC.vect)) 
  list(invC = invC, D.mat = D.mat,C = C)
}

# pls.phylo
# phylogenetic pls
# used in: phylo.integration, apply.pls.phylo
pls.phylo <- function(x,y, Ptrans, verbose = FALSE){
  x <- as.matrix(x); y <- as.matrix(y)
  px <- ncol(x); py <- ncol(y); pmin <- min(px,py)
  x <- Ptrans%*%x
  y <- Ptrans%*%y
  R12<-  crossprod(x,y)/(nrow(x)-1)
  pls <- La.svd(R12, pmin, pmin)
  U <- pls$u; V <- t(pls$vt)
  XScores <- x %*% U 
  YScores <- y %*% V
  r.pls <- cor(XScores[, 1], YScores[, 1]) 
  if(verbose==TRUE){
    XScores <- as.matrix(XScores); Y <- as.matrix(YScores)
    rownames(U)  = colnames(x); rownames(V) = colnames(y)
    out <- list(pls.svd = pls, r.pls = r.pls, left.vectors=U, 
                right.vectors=V, XScores=XScores,YScores=YScores)
  } else out <- r.pls
  out
}

# apply.pls.phylo
# permutation for phylo.pls
# used in: phylo.integration
# CURRENTLY NOT IN USE - USING apply.pls BECAUSE OF TYPE I ERROR ISSUES
apply.pls.phylo <- function(x,y,Ptrans, iter, seed = NULL){
  n.x <- dim(x)[2]
  ind <- perm.index(nrow(x), iter, seed=seed)
  x <- Ptrans%*%x
  pb <- txtProgressBar(min = 0, max = ceiling(iter/100), initial = 0, style=3) 
  jj <- iter+1
  step <- 1
  if(jj > 100) j <- 1:100 else j <- 1:jj
  r.rand <- NULL
  while(jj > 0){
    ind.j <- ind[j]
    y.rand <-lapply(1:length(j), function(i) y[ind.j[[i]],])
    r.rand <- c(r.rand, sapply(1:length(j), function(i) {
      yy <- Ptrans%*%y.rand[[i]] 
      quick.pls(x,yy)
    }))
    jj <- jj-length(j)
    if(jj > 100) kk <- 1:100 else kk <- 1:jj
    j <- j[length(j)] +kk
    setTxtProgressBar(pb,step)
    step <- step+1
  }
  close(pb)
  r.rand
}

# .apply.pls.phylo
# same as apply.phylo.pls, but without progress bar option
# used in: phylo.integration
# CURRENTLY NOT IN USE - USING .apply.pls BECAUSE OF TYPE I ERROR ISSUES
.apply.pls.phylo <- function(x,y,Ptrans,iter, seed = NULL){
  n.x <- dim(x)[2]
  ind <- perm.index(nrow(x), iter, seed=seed)
  x <- Ptrans%*%x
  jj <- iter+1
  if(jj > 100) j <- 1:100 else j <- 1:jj
  r.rand <- NULL
  while(jj > 0){
    ind.j <- ind[j]
    y.rand <-lapply(1:length(j), function(i) y[ind.j[[i]],])
    r.rand <- c(r.rand, sapply(1:length(j), function(i) {
      yy <- Ptrans%*%y.rand[[i]] 
      quick.pls(x,yy)
    }))
    jj <- jj-length(j)
    if(jj > 100) kk <- 1:100 else kk <- 1:jj
    j <- j[length(j)] +kk
  }
  r.rand
}

# plsmulti.phylo
# average pairwise phylo.pls
# used in: phylo.integration, apply.plsmulti.phylo
plsmulti.phylo<-function(x,gps, Ptrans){
  g<-factor(as.numeric(gps))
  ngps<-nlevels(g)
  x <- Ptrans%*%x
  gps.combo <- combn(ngps, 2)
  R<-  crossprod(x) * (nrow(x)-1)^-1 
  pls.gp <- sapply(1:ncol(gps.combo), function(j){ 
    R12<-R[which(g==gps.combo[1,j]),which(g==gps.combo[2,j])]
    px <- nrow(R12); py <- ncol(R12); pmin <- min(px,py)
    pls<-La.svd(R12, pmin, pmin)
    U<-pls$u; V<-t(pls$vt)
    XScores<-x[,which(g==gps.combo[1,j])]%*%U[,1]; YScores<-x[,which(g==gps.combo[2,j])]%*%V[,1]
    cor(XScores,YScores)
  })
  if(length(pls.gp) > 1) pls.mat <- dist(matrix(0, ngps,)) else 
    pls.mat = 0 
  for(i in 1:length(pls.mat)) pls.mat[[i]] <- pls.gp[i]
  pls.obs <- mean(pls.gp) 
  list(r.pls = pls.obs, r.pls.mat=pls.mat)
}

# apply.plsmulti.phylo
# permutations for plsmulti.phylo
# used in: phylo.integration
# CURRENTLY NOT IN USE - USING apply.plsmulti BECAUSE OF TYPE I ERROR ISSUES
apply.plsmulti.phylo <- function(x, gps,Ptrans, iter=iter, seed=seed){
  g<-factor(as.numeric(gps))
  ngps<-nlevels(g)
  gps.combo <- combn(ngps, 2)
  xx <- Ptrans%*%x[,g==1]; yy <- Ptrans%*%x[,g!=1]
  ind <- perm.index(nrow(x), iter, seed=seed)
  pb <- txtProgressBar(min = 0, max = ceiling(iter/100), initial = 0, style=3) 
  jj <- iter+1
  step <- 1
  if(jj > 100) j <- 1:100 else j <- 1:jj
  r.rand <- NULL
  while(jj > 0){
    ind.j <- ind[j]
    x.r <-lapply(1:length(j), function(i) xx[ind.j[[i]],])
    r.rand <- c(r.rand, sapply(1:length(j), function(i) {
      quick.pls(x.r[[i]],yy)
    }))
    jj <- jj-length(j)
    if(jj > 100) kk <- 1:100 else kk <- 1:jj
    j <- j[length(j)] +kk
    setTxtProgressBar(pb,step)
    step <- step+1
  }
  close(pb)
  r.rand
}

# .apply.plsmulti.phylo
# same as apply.plsmulti.phylo, but without progress bar option
# used in: phylo.integration
# CURRENTLY NOT IN USE - USING .apply.plsmulti BECAUSE OF TYPE I ERROR ISSUES
.apply.plsmulti.phylo <- function(x, gps,Ptrans, iter=iter, seed=seed){
  g<-factor(as.numeric(gps))
  ngps<-nlevels(g)
  gps.combo <- combn(ngps, 2)
  xx <- Ptrans%*%x[,g==1]; yy <- Ptrans%*%x[,g!=1]
  ind <- perm.index(nrow(x), iter, seed=seed)
  jj <- iter+1
  if(jj > 100) j <- 1:100 else j <- 1:jj
  r.rand <- NULL
  while(jj > 0){
    ind.j <- ind[j]
    x.r <-lapply(1:length(j), function(i) xx[ind.j[[i]],])
    r.rand <- c(r.rand, sapply(1:length(j), function(i) {
      quick.pls(x.r[[i]],yy)
    }))
    jj <- jj-length(j)
    if(jj > 100) kk <- 1:100 else kk <- 1:jj
    j <- j[length(j)] +kk
  }
  r.rand
}

# sigma.d
# multivariate evolutionary rate
# used in: compare.evol.rates
sigma.d<-function(x,invC,D.mat,gp){
  N<-dim(x)[1];p<-dim(x)[2]
  g<-factor(as.numeric(gp))
  ngps<-nlevels(g)
  ones<-matrix(1,N,N) 
  x.c<-x-crossprod(ones,invC)%*%x/sum(invC) 
  R<-crossprod(x.c, crossprod(invC,x.c))/N
  vec.d2<-diag(tcrossprod(D.mat%*%(x.c)))
  sigma.d.all<-sum(vec.d2)/N/p
  sigma.d.gp<-sapply(split(vec.d2, gp), mean)/p  
  sigma.d.ratio<-sigma.d.rat<-sigma.d.rat.mat<-rate.mat<-NULL
  if(ngps>1){
    gps.combo <- combn(ngps, 2)
    sigma.d.rat <- sapply(1:ncol(gps.combo), function(j){ 
      rates<-c(sigma.d.gp[levels(g)==gps.combo[1,j]],sigma.d.gp[levels(g)==gps.combo[2,j]])
      rate.rat<-max(rates)/min(rates)
    })
    if(length(sigma.d.rat) > 1) rate.mat <- dist(matrix(0, length(sigma.d.gp),)) else 
      rate.mat = 0 
    for(i in 1:length(rate.mat)) rate.mat[[i]] <- sigma.d.rat[i]
    sigma.d.ratio<-max(rate.mat)
  }
  list(sigma.d.ratio = sigma.d.ratio, sigma.d.all = sigma.d.all, 
       sigma.d.gp = sigma.d.gp, sigma.d.gp.ratio = rate.mat,R = R)  
}

# fast.sigma.d
# same as sigma.d but only calculates sigma.d.ratio - fast in loops
# used in: compare.evol.rates
fast.sigma.d<-function(x,Ptrans,g, ngps, gps.combo, N,p){
  xp <- Ptrans%*%x
  vec.d2<-diag(tcrossprod(xp))
  sigma.d.all<-sum(vec.d2)/N/p
  sigma.d.gp<-sapply(split(vec.d2, g), mean)/p  
  sigma.d.ratio<-sigma.d.rat<-sigma.d.rat.mat<-rate.mat<-NULL
  sigma.d.rat <- sapply(1:ncol(gps.combo), function(j){ 
    rates<-c(sigma.d.gp[levels(g)==gps.combo[1,j]],sigma.d.gp[levels(g)==gps.combo[2,j]])
    max(rates)/min(rates)
  })
  sigma.d.rat
}

# sigma.d.multi
# multiple trait multivariate evolutionary rates
# used in: compare.multi.evol.rates
sigma.d.multi<-function(x,invC,D.mat,gps,Subset){
  sig.calc<-function(x.i,invC.i,D.mat.i,Subset){
    x.i<-as.matrix(x.i)
    N<-dim(x.i)[1];p<-dim(x.i)[2]
    ones<-matrix(1,N,N) 
    x.c<- x.i - crossprod(ones,invC.i)%*%x.i/sum(invC.i) 
    R<-crossprod(x.c, crossprod(invC.i,x.c))/N
    if(Subset==FALSE) sigma<-sigma<-sum((D.mat.i%*%x.c)^2)/N  else 
      sigma<-sum((D.mat.i%*%x.c)^2)/N/p
    return(list(sigma=sigma,R=R))
  }
  g<-factor(as.numeric(gps))
  ngps<-nlevels(g)  
  gps.combo <- combn(ngps, 2)
  global<-sig.calc(x,invC,D.mat,Subset)
  rate.global<-global$sigma; R<-global$R
  ngps<-nlevels(gps)
  rate.gps<-sapply(1:ngps, function(j){ sig.calc(x[,g==j],
                                                 invC,D.mat,Subset)$sigma  })
  sigma.d.ratio<-max(rate.gps)/min(rate.gps)
  sigma.d.rat <- sapply(1:ncol(gps.combo), function(j){ 
    rates<-c(rate.gps[levels(g)==gps.combo[1,j]],rate.gps[levels(g)==gps.combo[2,j]])
    max(rates)/min(rates)
  })
  if(length(sigma.d.rat) > 1) rate.mat <- dist(matrix(0, length(rate.gps),)) else 
    rate.mat = 0 
  for(i in 1:length(rate.mat)) rate.mat[[i]] <- sigma.d.rat[i]
  list(sigma.d.ratio = sigma.d.ratio, rate.global = rate.global, 
       rate.gps = rate.gps, sigma.d.gp.ratio = rate.mat,R = R)  
}


##Fast version of compare.multi.rates for permutations

sig.calc<-function(x.i,Ptrans.i,Subset, N, p){
  xp.i <- Ptrans.i%*%x.i
  if(Subset==FALSE) sigma<-sum((xp.i)^2)/N else 
    sigma<-sum((xp.i)^2)/N/p
  return(sigma)
}

fast.sigma.d.multi<-function(x,Ptrans,Subset, gindx, ngps, gps.combo, N, p){ 
  rate.gps<-lapply(1:ngps, function(j){ sig.calc(x[,gindx[[j]]], Ptrans,Subset, N, p)})
  sapply(1:ncol(gps.combo), function(j){ 
    a <- gps.combo[1,j]
    b <- gps.combo[2,j]
    rates<-c(rate.gps[[a]],rate.gps[[b]])
    max(rates)/min(rates)
  })
}

# trajset.int
# set-up trajectories from a model with an interaction
# used in: trajectory.analysis
trajset.int <- function(y, tp,tn) { # assume data in order of variables within points
  pt.list <- sort(rep(1:tn,tp))
  lapply(1:tn, function(j){
    y[which(pt.list == j),]
  })
}

# trajset.gps
# set-up trajectories from a model without an interaction: assumes data are trajectories
# used in: trajectory.analysis
trajset.gps <- function(y, traj.pts) { # assume data in order of variables within points
  lapply(1:nrow(y), function(j) {
    matrix(y[j,], traj.pts, , byrow=T)
  })
}

# trajsize
# find path distance of trajectory
# used in: trajectory.analysis
trajsize <- function(y) {
  k <- nrow(y[[1]])
  tpairs <- cbind(1:(k-1),2:k)
  sapply(1:length(y), function(j) {
    d <- as.matrix(dist(y[[j]]))
    sum(d[tpairs])
  })
}

# trajorient
# sfind trajectory correlations from first PCs
# used in: trajectory.analysis
trajorient <- function(y, tn, p) {
  m <- t(sapply(1:tn, function(j){
    x <- y[[j]]
    La.svd(center.scale(x)$coords, 0, 1)$vt
  }))
  vec.cor.matrix(m)
}

# trajshape
# find shape differences among trajectories
# used in: trajectory.analysis
trajshape <- function(y){
  y <- Map(function(x) center.scale(x)$coords, y)
  M <- Reduce("+",y)/length(y)
  z <- apply.pPsup(M, y)
  z <- t(sapply(z, function(x) as.vector(t(x))))
  as.matrix(dist(z))
}

# traj.w.int
# full PTA stats for trajectories from a model with an interaction
# used in: trajectory.analysis
traj.w.int <- function(ff, fr, data=NULL, iter, seed= NULL){
  pfitf <- procD.fit(ff, data = data, pca=FALSE)
  pfitr <- procD.fit(fr, data = data, pca=FALSE)
  ex.terms <- length(pfitf$term.labels) - 3
  Y <- pfitf$wY
  Yh <- pfitr$fitted[[length(pfitr$fitted)]]
  E <-  pfitr$residuals[[length(pfitr$residuals)]]
  n <- nrow(Y)
  tp <- nlevels(data[[match(attr(terms(ff),"term.labels")[[ex.terms+2]], names(data))]])
  group.levels <- levels(data[[match(attr(terms(ff),"term.labels")[[ex.terms+1]], names(data))]])
  tn <- length(group.levels)
  p <- ncol(Y)
  ind <- perm.index(n, iter, seed=seed)
  Yr <- Map(function(x) Yh + E[x,], ind)
  if(sum(pfitf$weights) != n) Yr <- Map(function(y) y*sqrt(pfitf$weights), Yr)
  means <- apply.ls.means(pfitf, Yr)
  trajs <- lapply(means, function(x) trajset.int(x, tp, tn))
  PD <- lapply(trajs, trajsize) # path distances
  MD <- lapply(PD, function(x) as.matrix(dist(x)))
  Tcor <- lapply(trajs, function(x) trajorient(x,tn)) # trajectory correlations
  Tang <- lapply(Tcor, acos) # trajectory angles
  SD <- lapply(trajs, trajshape) # trajectory shape differences
  
  list(means = means, trajectories = trajs, 
       PD = PD,
       MD=MD, Tcor=Tcor, Tang=Tang, SD=SD,
       P.MD = Pval.matrix(simplify2array(MD)),
       P.angle = Pval.matrix(simplify2array(Tang)),
       P.SD = Pval.matrix(simplify2array(SD)),
       Z.MD = Effect.size.matrix(simplify2array(MD)),
       Z.angle = Effect.size.matrix(simplify2array(Tang)),
       Z.SD = Effect.size.matrix(simplify2array(SD)),
       ngroups = tn, npoints = tp)
}

# traj.by.groups
# full PTA stats for trajectories from a model without an interaction; assume data are trajectories
# used in: trajectory.analysis
traj.by.groups <- function(ff, fr, traj.pts, data=NULL, iter, seed= NULL){
  pfitf <- procD.fit(ff, data = data, pca=FALSE)
  pfitr <- procD.fit(fr, data = data, pca=FALSE)
  ex.terms <- length(pfitf$term.labels) - 1
  Y <- pfitf$wY
  Yh <- pfitr$fitted[[length(pfitr$fitted)]]
  E <-  pfitr$residuals[[length(pfitr$residuals)]]
  n <- nrow(Y)
  tp <- traj.pts
  p <- ncol(Y)/traj.pts
  if(p != floor(p)) stop("The number of variables divided by the number of trajectory points is not an integer")
  gps <- data[[match((pfitf$term.labels)[ex.terms+1], names(data))]]
  group.levels <- levels(gps)
  tn <- length(group.levels)
  ind <- perm.index(n, iter, seed=seed)
  Yr <- Map(function(x) Yh + E[x,], ind)
  if(sum(pfitf$weights) != n) Yr <- Map(function(y) y*sqrt(pfitf$weights), Yr)
  means <- apply.ls.means(pfitf, Yr)
  trajs <- lapply(means, function(x) trajset.gps(x,traj.pts))
  PD <- lapply(trajs, trajsize) # path distances
  MD <- lapply(PD, function(x) as.matrix(dist(x)))
  Tcor <- lapply(trajs, function(x) trajorient(x,tn)) # trajectory correlations
  Tang <- lapply(Tcor, acos) # trajectory angles
  SD <- lapply(trajs, trajshape) # trajectory shape differences
  
  list(means = means, trajectories = trajs, 
       PD = PD,
       MD=MD, Tcor=Tcor, Tang=Tang, SD=SD,
       P.MD = Pval.matrix(simplify2array(MD)),
       P.angle = Pval.matrix(simplify2array(Tang)),
       P.SD = Pval.matrix(simplify2array(SD)),
       Z.MD = Effect.size.matrix(simplify2array(MD)),
       Z.angle = Effect.size.matrix(simplify2array(Tang)),
       Z.SD = Effect.size.matrix(simplify2array(SD)),
       ngroups = tn, npoints = tp)
}

#####-----------------------------------------------------------------------------------

### geomorph-specific logicals

is.gpagen <- function(x) class(x) == "gpagen"
is.phylo <- function(x) class(x) == "phylo"
is.geomorph.data.frame <- function(x) class(x) == "geomorph.data.frame"

#####-----------------------------------------------------------------------------------

### geomorph-specific S3 for internal use (copies of base functions)

droplevels.geomorph.data.frame <- function (x, except = NULL, ...) {
  ix <- vapply(x, is.factor, NA)
  if (!is.null(except)) 
    ix[except] <- FALSE
  x[ix] <- lapply(x[ix], factor)
  x
}

#####-----------------------------------------------------------------------------------

### retained from old geomorph support code
### need to update and merge, or replace with new functions


scan.to.ref<-function(scandata,specland,refland){  	#DCA
  ref.scan<-tps2d3d(scandata,specland,refland)
  ref.scan}

refscan.to.spec<-function(refscan,refland,specland){ 	#DCA
  unwarp.scan<-tps2d3d(refscan,refland,specland)
  unwarp.scan}

# Write .nts file for output of digitize2d(), buildtemplate() digit.fixed() and digitsurface()
# A is an nx2 or nx3 matrix of the output coordinates. To be used internally only.

writeland.nts <- function(A, spec.name, comment=NULL){
  ntsfile=paste(spec.name,".nts",sep="")
  file.create(file=ntsfile)
  if(is.null(comment)){
    cat(paste('"',spec.name,sep=""),file= ntsfile,sep="\n",append=TRUE)
  }
  else if(!is.null(comment)){
    cat(paste('"',spec.name,sep=""),file= ntsfile,sep="\n")
    cat(paste('"',comment,sep=""),file= ntsfile,sep="\n",append=TRUE)
  }
  dims <- dim(A)
  if (dims[2] == 2){
    cat(paste(1,dims[1],2,0,"dim=2"),file= ntsfile,sep="\n",append=TRUE)
  }
  else if (dims[2] == 3){
    cat(paste(1,dims[1],3,0, "dim=3"),file= ntsfile,sep="\n",append=TRUE)
  }
  write.table(A ,file= ntsfile,col.names = FALSE, row.names = FALSE,sep="  ",append=TRUE)
}

# picscale is called by digitize2d
picscale<- function(scale){
  digscale<-NULL
  digscale<-locator(2,type="o",lwd=2,col="red",lty="11")
  cat(paste("Keep scale (y/n)?"), "\n")
  ans <- readLines(n = 1)
  if (ans == "n") {
    cat(paste("Set scale again"), "\n")
  }
  while (ans == "n") {
    digscale<-NULL
    digscale<-locator(2,type="o",lwd=2,col="red",lty="11")
    cat(paste("Keep scale (y/n)?"), "\n")
    ans <- readLines(n = 1)
    if (ans == "y") { 
    }
    if (ans == "n") {
      cat(paste("Set scale again"), "\n")
    }
  }
  scale/sqrt(sum(diff(digscale$x)^2+diff(digscale$y)^2))      
}

# Function written by person who wrote identify() - called by define.modules
identifyPch <- function(x, y = NULL, n = length(x), pch = 19, col="red", ...)
{
  xy <- xy.coords(x, y); x <- xy$x; y <- xy$y
  sel <- rep(FALSE, length(x)); res <- integer(0)
  while(sum(sel) < n) {
    ans <- identify(x[!sel], y[!sel], n = 1, plot = FALSE, ...)
    if(!length(ans)) break
    ans <- which(!sel)[ans]
    points(x[ans], y[ans], pch = pch, col=col)
    sel[ans] <- TRUE
    res <- c(res, ans)
  }
  res
} 
##Function to read tps file for digitize2d (streamlined for specific use)
readland.tps2 <- function (file, specID = c("None", "ID", "imageID")) 
{
  ignore.case = TRUE
  specID <- match.arg(specID)
  tpsfile <- scan(file = file, what = "char", sep = "\n", quiet = TRUE)
  lmdata <- grep("LM=", tpsfile, ignore.case)
  if (length(lmdata !=0)) {
    nland <- as.numeric(sub("LM=", "", tpsfile[lmdata], ignore.case))
    k <- 2
  }
  if (length(lmdata) == 0) {
    lmdata <- grep("LM3=", tpsfile, ignore.case)
    nland <- as.numeric(sub("LM3=", "", tpsfile[lmdata], ignore.case))
    k <- 3
  }
  n <- nspecs <- length(lmdata)
  if (max(nland) - min(nland) != 0) {
    stop("Number of landmarks not the same for all specimens.")
  }
  p <- nland[1]
  imscale <- as.numeric(sub("SCALE=", "", tpsfile[grep("SCALE", 
                                                       tpsfile, ignore.case)], ignore.case))
  if (is.null(imscale)) {
    imscale = array(0, nspecs)
  }
  if (length(imscale)==0) {
    imscale = array(0, nspecs)
  }
  if (length(imscale) != nspecs) {
    imscale = array(1, nspecs)
  }
  tmp <- tpsfile[-(grep("=", tpsfile))]
  options(warn = -1)
  tmp <- matrix(as.numeric(unlist(strsplit(tmp,"\\s+"))),ncol = k, byrow = T)

  coords <- aperm(array(t(tmp), c(k, p, n)), c(2, 1, 3))
  #  imscale <- aperm(array(rep(imscale, p * k), c(n, k, p)), c(3, 2, 1))
  #  coords <- coords * imscale
  coords<-coords[1:nland,,] 
  if(n==1) coords <- array(coords, c(nland,k,n))
  if (specID == "imageID") {
    imageID <- (sub("IMAGE=", "", tpsfile[grep("IMAGE", tpsfile, ignore.case)], 
                    ignore.case))
    if (length(imageID) != 0) {
      imageID <- sub(".jpg", "", imageID, ignore.case)
      imageID <- sub(".tif", "", imageID, ignore.case)
      imageID <- sub(".bmp", "", imageID, ignore.case)
      imageID <- sub(".tiff", "", imageID, ignore.case)
      imageID <- sub(".jpeg", "", imageID, ignore.case)
      imageID <- sub(".jpe", "", imageID, ignore.case)
      dimnames(coords)[[3]] <- as.list(imageID)
    }
  }
  if (specID == "ID") {
    ID <- sub("ID=", "", tpsfile[grep("ID", tpsfile, ignore.case)], ignore.case)
    if (length(ID) != 0) {
      dimnames(coords)[[3]] <- as.list(ID)
    }
  }
  return(list(coords = coords,scale=imscale)  )                  
}<|MERGE_RESOLUTION|>--- conflicted
+++ resolved
@@ -2,11 +2,7 @@
 #' @docType package
 #' @aliases geomorph
 #' @title Geometric morphometric analyses for 2D/3D data
-<<<<<<< HEAD
-#' @author Dean C. Adams, Michael Collyer, Antigoni Kaliontzopoulou & Emma Sherratt
-=======
-#' @author Dean Adams, Michael Collyer, Antigoni Kaliontzopoulou, Emma Sherratt
->>>>>>> e690eea7
+#' @author Dean Adams, Michael Collyer, Antigoni Kaliontzopoulou, & Emma Sherratt
 #' 
 #' @description Functions in this package allow one to read, manipulate, and digitize landmark data; generate shape
 #'  variables via Procrustes analysis for points, curves and surface data, perform statistical analyses
@@ -150,7 +146,7 @@
 #' larval salamander morphology and swim speed. Biological Journal of the Linnean Society.  Accepted.
 NULL
 
-#' Estimate mean shape for a set of aligned specimens
+#' Estimate mean shape for a set of aligned specimens 
 #'
 #' Estimate the mean shape for a set of aligned specimens
 #'
