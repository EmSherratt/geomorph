#' @name geomorph-package
#' @docType package
#' @aliases geomorph
#' @title Geometric morphometric analyses for 2D/3D data
#' @author Dean C. Adams, Michael Collyer, Antigoni Kaliontzopoulou & Emma Sherratt
#' 
#' @description Functions in this package allow one to read, manipulate, and digitize landmark data; generate shape
#'  variables via Procrustes analysis for points, curves and surface data, perform statistical analyses
#'  of shape variation and covariation, and provide graphical depictions of shapes and patterns of
#'  shape variation.
#'  
#' @import ape
#' @import rgl
#' @import stats
#' @import utils
#' @import graphics
#' @import grDevices
#' @importFrom geiger sim.char
#' @importFrom jpeg readJPEG
#' @importFrom Matrix nearPD
#' 
#' @section geomorph TOC:
#' geomorph-package
NULL

#' Landmark data from Plethodon salamander heads
#'
#' @name plethodon
#' @docType data
#' @author Dean Adams
#' @references Adams, D. C. 2004. Character displacement via aggressive interference in Appalachian salamanders. 
#' Ecology. 85:2664-2670.
#' @references Adams, D.C. 2010. Parallel evolution of character displacement driven by competitive selection 
#' in terrestrial salamanders. BMC Evolutionary Biology. 10(72)1-10.
#' @keywords datasets
NULL

#' Head shape and food use data from Plethodon salamanders
#'
#' @name plethShapeFood
#' @docType data
#' @author Dean Adams
#' @references Adams, D. C., and F. J. Rohlf. 2000. Ecological character 
#' displacement in Plethodon: biomechanical differences found from a geometric 
#' morphometric study. Proceedings of the National Academy of Sciences, 
#' U.S.A. 97:4106-4111
#' @keywords datasets
NULL

#' Landmark data from dataset rat
#'
#' @name ratland
#' @docType data
#' @author Dean Adams
#' @references Bookstein, F. L. 1991. Morphometric tools for landmark data: Geometry and Biology. 
#'  Cambridge Univ. Press, New York.
#' @keywords datasets
NULL

#' Landmark data from hummingbird bills (includes sliding semilandmarks on curves)
#'
#' @name hummingbirds
#' @docType data
#' @author Chelsea Berns and Dean Adams
#' @references Berns, C.M., and Adams, D.C. 2010. Bill shape and sexual shape dimorphism between two species 
#' of temperate hummingbirds: Archilochus alexandri (black-chinned hummingbirds) and Archilochus colubris 
#' (ruby-throated hummingbirds). The Auk. 127:626-635.
#' @keywords datasets
NULL

#' Average head shape and phylogenetic relationships for several Plethodon salamander species
#'
#' @name plethspecies
#' @docType data
#' @author Dean Adams
#' @references Phylogeny pruned from: Wiens et al. (2006). Evol.
#' @references Data from: Adams and Rohlf (2000); Adams et al. (2007); Arif et al. (2007) Myers and Adams (2008)
#' @keywords datasets
NULL

#' Landmark data from scallop shells
#'
#' @name scallops
#' @docType data
#' @author Dean Adams and Erik Otarola-Castillo
#' @references Serb et al. (2011). "Morphological convergence of shell shape in distantly related
#' scallop species (Mollusca: Pectinidae)." Zoological Journal of the Linnean Society 163: 571-584.
#' @keywords datasets
NULL

#' 3D scan of a scallop shell from a .ply file in mesh3d format
#'
#' @name scallopPLY
#' @docType data
#' @author Emma Sherratt
#' @references Serb et al. (2011). "Morphological convergence of shell shape in distantly related
#' scallop species (Mollusca: Pectinidae)." Zoological Journal of the Linnean Society 163: 571-584.
#' @keywords datasets
NULL

#' Simulated motion paths
#'
#' @name motionpaths
#' @docType data
#' @author Dean Adams
#' @references Adams, D. C., and M. L. Collyer. 2009. A general framework for the analysis of phenotypic 
#'   trajectories in evolutionary studies. Evolution 63:1143-1154.
#' @keywords datasets
NULL

#' Landmarks on mosquito wings
#'
#' @name mosquito
#' @docType data
#' @author Dean Adams
#' @keywords datasets
NULL

#' Landmarks on pupfish
#'
#' @name pupfish
#' @docType data
#' @author Michael Collyer
#' @keywords datasets
#' @description Landmark data from Cyprindon pecosensis body shapes, with indication of Sex and 
#' Population from which fish were sampled (Marsh or Sinkhole).  
#' @details These data were previously aligned 
#' with GPA.  Centroid size (CS) is also provided.
#' @references Collyer, M.L., D.J. Sekora, and D.C. Adams. 2015. A method for analysis of phenotypic 
#' change for phenotypes described by high-dimensional data. Heredity. 113: doi:10.1038/hdy.2014.75.
NULL

#' Tail-shapes of larval salamanders
#'
#' @name larvalTails
#' @docType data
#' @author Michael Collyer
#' @keywords datasets
#' @description Landmark data from tails of larval Salamanders exposed to different treatments of herbicides. 
#' @details  
#' Data set includes tail landmarks (landmarks), index for identifying semilandmarks (sliders), and vectors 
#' for variables including herbicide treatment (Treatment) and Family (Family).  The latter variable indicates
#' the egg masses (clutches) sampled in the wild from which individual eggs were randomly assigned to treatment.  
#' See Levis et al. (2016) for more experimental details.
#' @references Levis, N.A, M.L. Schooler, J.R. Johnson, and M.L. Collyer. 2016. The effects of terrestrial and aquatic herbicides on 
#' larval salamander morphology and swim speed. Biological Journal of the Linnean Society.  Accepted.
NULL

#' Estimate mean shape for a set of aligned specimens
#'
#' Estimate the mean shape for a set of aligned specimens
#'
#' The function estimates the average landmark coordinates for a set of aligned specimens. It is assumed 
#' that the landmarks have previously been aligned using Generalized Procrustes Analysis (GPA) 
#'  [e.g., with \code{\link{gpagen}}]. This function is described in Claude (2008).
#'
#' @param A Either a list (length n, ach p x k), A 3D array (p x k x n), or a matrix (pk X n) containing GPA-aligned coordinates for a set of specimens
#' @keywords utilities
#' @export
#' @author Julien Claude 
#' @references Claude, J. 2008. Morphometrics with R. Springer, New York.
#' @examples
#' data(plethodon) 
#' Y.gpa<-gpagen(plethodon$land)    #GPA-alignment   
#'
#' mshape(Y.gpa$coords)   #mean (consensus) configuration
mshape<-function(A){
  if(is.array(A)) res <- apply(A,c(1,2),mean)
  if(is.list(A)) res <- Reduce("+", A)/length(A)
  if(is.matrix(A)) res <- colMeans(A)
  if(!is.array(A) && !is.list(A) && !is.matrix(A)) stop("There are not multiple configurations from which to obtain a mean.")
  return(res)
}	

#####----------------------------------------------------------------------------------------------------

# SUPPORT FUNCTIONS

# center
# centers a matrix faster than scale()
# used in other functions for gpagen; digitsurface
center <- function(x){
  if(is.vector(x)) x- mean(x) else {
    x <- as.matrix(x)
    x - rep(colMeans(x), rep.int(nrow(x), ncol(x)))
  }
}

# csize
# calculates centroid size
# digitsurface
csize <- function(x) sqrt(sum(center(as.matrix(x))^2))

# cs.scale
# divide matrices by centroid size
# used in other functions for gpagen
cs.scale <- function(x) x/csize(x)

# center.scale
# center and divide matrices by centroid size; faster than scale()
# used in other functions for gpagen
center.scale <- function(x) {
  x <- center(x)
  cs <- sqrt(sum(x^2))
  y <- x/cs
  list(coords=y, CS=cs)
}

# orp
# projection in GPA
# used in gpagen functions
orp<-function(A){			
  if(is.array(A)) {
    n<-dim(A)[3]; k<-dim(A)[2]; p<-dim(A)[1]  
    Y <- lapply(1:n, function(j) A[,,j])
  } else
    if(is.list(A)){
      Y <- A
      n <- length(A); k <- ncol(A[[1]]); p <- nrow(A[[1]])
    } else stop("Input must be either a list or array")
  
  Y1<-as.vector(center.scale((Reduce("+", Y)/n))$coords)
  oo<-as.matrix(rep(1,n))%*%Y1
  mat <- t(matrix(unlist(Y),k*p,n))
  Xp <- (mat%*%(diag(1,p*k) - (tcrossprod(Y1)))) +oo
  lapply(1:n, function(j) matrix(Xp[j,],p,k))
}

# rotate.mat
# simple rotation matrix via svd
# digitsurface
rotate.mat <- function(M,Y){
  k <- ncol(M)
  M <- cs.scale(M); Y <- cs.scale(Y)
  MY <- crossprod(M,Y)
  sv <- La.svd(MY,k,k)
  u <- sv$u; u[,k] <- u[,k]*determinant(MY)$sign
  v <- t(sv$vt)
  tcrossprod(v,u)
}

# apply.pPsup
# applies a partial Procrustes superimposition to matrices in a list
# used in gpagen functions
apply.pPsup<-function(M, Ya) {	# M = mean (reference); Ya all Y targets
  k <- ncol(Ya[[1]]); p <- nrow(Ya[[1]]); n <- length(Ya)
  M <- cs.scale(M)
  lapply(1:n, function(j){
    y <- Ya[[j]]
    MY <- crossprod(M,y)
    sv <- La.svd(MY,k,k)
    u <- sv$u; u[,k] <- u[,k]*determinant(MY)$sign
    tcrossprod(y,u%*%sv$vt)
  })
}

# fast.ginv
# same as ginv, but without traps (faster)
# used in any function requiring a generalized inverse
fast.ginv <- function(X, tol = sqrt(.Machine$double.eps)){
  k <- ncol(X)
  Xsvd <- La.svd(X, k, k)
  Positive <- Xsvd$d > max(tol * Xsvd$d[1L], 0)
  rtu <-((1/Xsvd$d[Positive]) * t(Xsvd$u[, Positive, drop = FALSE]))
  v <-t(Xsvd$vt)[, Positive, drop = FALSE]
  v%*%rtu
}

# fast.solve
# chooses between fast.ginv or qr.solve, when det might or might not be 0
# used in any function requiring a matrix inverse where the certainty of
# singular matrices is in doubt; mostly phylo. functions
fast.solve <- function(x) if(det(x) > 1e-8) qr.solve(x) else fast.ginv(x)

# tangents
# finds tangents in a matrix based on sliders
# used in all functions associated with pPga.wCurvs
tangents = function(s,x, scaled=FALSE){ # s = curves, x = landmarks
  ts <- x[s[,3],] - x[s[,1],]
  if(scaled==TRUE) {
    ts.scale = sqrt(rowSums(ts^2))
    ts <- ts/ts.scale
  }
  y <- matrix(0, nrow(x), ncol(x))
  y[s[,2],] <- ts
  y
}

# nearest
# finds nearest points on surfaces for sliding semilandmakrs
# used in all functions associated with pPga.wCurves
nearest <- function(X,m,k=4) {
  a <- X[m,]
  b <- sapply(1:nrow(X), function (j) sum((a-X[j,])^2))
  match(sort(b)[2:(k+1)],b)
}

# getU
# calculates U matrix for sliding semilandmarks
# currently not used but retained for posterity
getU <- function(y,tn, surf){
  p <- nrow(tn); k <- ncol(tn)
  Ux <- Uy <- Uz <- matrix(0,p,p)
  if(!is.null(tn)) {
    if(k == 3){ diag(Ux) <- tn[,1]; diag(Uy) <- tn[,2]; diag(Uz) <- tn[,3]} else
    { diag(Ux) <- tn[,1]; diag(Uy) <- tn[,2]; Uz <- NULL}
    U <- rbind(Ux,Uy,Uz)
  }
  if(!is.null(surf)){
    Up1 <- Up2 <- array(0,dim=c(k*p,p))  
    PC <- getSurfPCs(y, surf)
    z11 <- z12 <- cbind(surf,surf); z21 <- z22 <- cbind(p+surf, surf)
    if(k==3) z31 <- z32 <- cbind(2*p+surf, surf)
    pc11 <- PC$p1x; pc12 <- PC$p1y; pc21 <- PC$p2x; pc22 <- PC$p2y
    diag(Up1[1:p,1:p]) <- pc11; diag(Up2[1:p,1:p]) <- pc21
    diag(Up1[(1+p):(2*p),1:p]) <- pc12; diag(Up2[(1+p):(2*p),1:p]) <- pc22
    if(k==3) {pc13 <- PC$p1z; pc23 <- PC$p2z
    diag(Up1[(1+2*p):(3*p),1:p]) <- pc13 
    diag(Up2[(1+2*p):(3*p),1:p]) <- pc23}
  }                   
  U <- cbind(U,Up1,Up2)    

  U                 
}

# Ltemplate
# calculates inverse of bending energy matrix
# used in any function that calculates bending energy
# currently not used but retained for posterity
Ltemplate <-function(Mr, Mt=NULL){
  p <-nrow(Mr); k <- ncol(Mr)
  if(!is.null(Mt)) P <- as.matrix(dist(Mr-Mt)) else P <- as.matrix(dist(Mr))
  if(k==2) {P <-P^2*log(P); P[is.na(P)] <- 0}
  Q <- cbind(1,Mr)
  L<-rbind(cbind(P,Q), cbind(t(Q),matrix(0,k+1,k+1)))
  Linv <- -fast.ginv(L)[1:p,1:p]
  Linv
}

# Ltemplate
# calculates inverse of bending energy matrix and expand it to dimensions of landmarks
# only used if getU is used
# used in a function that calculates bending energy, if get U is used
bigLtemplate <-function(Mr, Mt=NULL){
  p <-nrow(Mr); k <- ncol(Mr)
  if(!is.null(Mt)) P <- as.matrix(dist(Mr-Mt)) else P <- as.matrix(dist(Mr))
  if(k==2) {P <-P^2*log(P); P[is.na(P)] <- 0}
  Q <- rbind(cbind(1,Mr))
  L<-rbind(cbind(P,Q), cbind(t(Q),matrix(0,k+1,k+1)))
  Linv <- -fast.ginv(L)[1:p,1:p]
  if(k==2) Linv <- rbind(cbind(Linv,array(0,dim(Linv))),cbind(array(0,dim(Linv)),Linv))
  if(k==3) Linv <- rbind(cbind(Linv,array(0,dim(Linv)), array(0,dim(Linv))),
                         cbind(array(0,dim(Linv)),Linv,array(0,dim(Linv))),
                         cbind(array(0,dim(Linv)),array(0,dim(Linv)),Linv))
  Linv
}

# pGPA
# GPA with partial Procrustes superimposition
# used in gpagen
pGpa <- function(Y, PrinAxes = FALSE, Proj = FALSE, max.iter = 5){
  iter <- 0
  pb <- txtProgressBar(min = 0, max = max.iter, initial = 0, style=3) 
  setTxtProgressBar(pb,iter)
  n <- length(Y); p <- nrow(Y[[1]]); k <- ncol(Y[[1]])
  Yc <- Map(function(y) center.scale(y), Y)
  CS <- sapply(Yc,"[[","CS")
  Ya <- lapply(Yc,"[[","coords")
  M <- Reduce("+",Ya)/n
  Ya <- apply.pPsup(M, Ya)
  M <- Reduce("+",Ya)/n
  Q <- ss <- n*(1-sum(M^2))
  M <- cs.scale(M)
  iter <- 1
  setTxtProgressBar(pb,iter)
  while(Q > 0.0001){
    iter <- iter+1
    Ya <- apply.pPsup(M, Ya)
    M <- Reduce("+",Ya)/n
    ss2 <- n*(1-sum(M^2))
    Q <- abs(ss-ss2)
    ss <- ss2
    M <- cs.scale(M)
    setTxtProgressBar(pb,iter)
    if(iter > max.iter) break
  }
  if (PrinAxes == TRUE) {
    ref <- M
    rot <- prcomp(ref)$rotation
    for (i in 1:k) if (sign(rot[i, i]) != 1) 
      rot[1:k, i] = -rot[1:k, i]
    Ya <- Map(function(y) y%*%rot, Ya)
    M <- cs.scale(Reduce("+", Ya)/n)
  }
  if(iter < max.iter) setTxtProgressBar(pb,max.iter)
  close(pb)
  list(coords= Ya, CS=CS, iter=iter, consensus=M, Q=Q, nsliders=NULL)
}

# .pGPA
# same as pGPA, but without progress bar option
# used in gpagen
.pGpa <- function(Y, PrinAxes = FALSE, Proj = FALSE, max.iter = 5){
  iter <- 0
  n <- length(Y); p <- nrow(Y[[1]]); k <- ncol(Y[[1]])
  Yc <- Map(function(y) center.scale(y), Y)
  CS <- sapply(Yc,"[[","CS")
  Ya <- lapply(Yc,"[[","coords")
  M <- Reduce("+",Ya)/n
  Ya <- apply.pPsup(M, Ya)
  M <- Reduce("+",Ya)/n
  Q <- ss <- n*(1-sum(M^2))
  M <- cs.scale(M)
  iter <- 1
  while(Q > 0.0001){
    iter <- iter+1
    Ya <- apply.pPsup(M, Ya)
    M <- Reduce("+",Ya)/n
    ss2 <- n*(1-sum(M^2))
    Q <- abs(ss-ss2)
    ss <- ss2
    M <- cs.scale(M)
    if(iter > max.iter) break
  }
  if (PrinAxes == TRUE) {
    ref <- M
    rot <- prcomp(ref)$rotation
    for (i in 1:k) if (sign(rot[i, i]) != 1) 
      rot[1:k, i] = -rot[1:k, i]
    Ya <- Map(function(y) y%*%rot, Ya)
    M <- cs.scale(Reduce("+", Ya)/n)
  }
  list(coords= Ya, CS=CS, iter=iter, consensus=M, Q=Q, nsliders=NULL)
}

# getSurfPCs
# finds PC loadings for surface landmarks
# used in semilandmarks functions, within the larger gpagen framework
getSurfPCs <- function(y, surf){
  V <- La.svd(center(y), nu=0)$vt
  p <- nrow(y); k <- ncol(y)
  pc.match <- 1:p; pc.match[-surf] = NA
  nearpts <- lapply(1:p, function(j) {
    nn <- pc.match[j]
    if(is.na(nn)) 0 else 
      c(nearest(y,nn, k=k+1),nn)})
  tmp.pts <- lapply(1:p, function(j) {
    k <- nearpts[[j]]
    if(sum(k) > 0) x <- center(y[k,]) else x <- NA
    x})
  pc.dir <- lapply(1:p, function(j) {
    x <- tmp.pts[[j]]
    if(is.matrix(x)) {
      pc <- La.svd(x, nu=0)$vt
      s=sign(diag(crossprod(V,pc)))
      pc*s
      } else 0
  })
  p1x <- sapply(1:p, function(j) {x <- pc.dir[[j]]; if(is.matrix(x)) x[1,1] else 0})
  p1y <- sapply(1:p, function(j) {x <- pc.dir[[j]]; if(is.matrix(x)) x[1,2] else 0})
  p2x <- sapply(1:p, function(j) {x <- pc.dir[[j]]; if(is.matrix(x)) x[2,1] else 0})
  p2y <- sapply(1:p, function(j) {x <- pc.dir[[j]]; if(is.matrix(x)) x[2,2] else 0})
  if(k==3) {
    p1z <- sapply(1:p, function(j) {x <- pc.dir[[j]]; if(is.matrix(x)) x[1,3] else 0})
    p2z <- sapply(1:p, function(j) {x <- pc.dir[[j]]; if(is.matrix(x)) x[2,3] else 0})
  } else
  {p1z <- NULL; p2z <- NULL}
  
  list(p1x=p1x,p1y=p1y, p2x=p2x, p2y=p2y, p1z=p1z, p2z=p2z)
}

# semilandmarks.slide.tangents.BE
# slides landmarks along tangents of curves using bending energy
# used in pGpa.wSliders
semilandmarks.slide.tangents.BE <- function(y, tans, ref, L){
  yc <- y - ref
  p <- nrow(yc); k <-ncol(yc)
  if(k==3) {tx <- tans[,1]; ty <- tans[,2]; tz <- tans[,3 ]} else {tx <- tans[,1]; ty <- tans[,2]}
  
  if(k==3) {
    int.part <- fast.ginv(t(t(tx*L)*tx)+t(t(ty*L)*ty)+ 
                            t(t(tz*L)*tz))%*%cbind(tx*L,ty*L,tz*L)
    Ht <- rbind(tx*int.part, ty*int.part, tz*int.part) 
  } else {
    int.part <- fast.ginv(t(t(tx*L)*tx)+t(t(ty*L)*ty))%*%cbind(tx*L,ty*L)
    Ht <- rbind(tx*int.part, ty*int.part) 
  }
  y  - matrix(Ht%*%as.vector(yc), p,k)
}

# semilandmarks.slide.surf.BE
# slides landmarks in PC planes tangent to surfaces using bending energy
# used in pGpa.wSliders
semilandmarks.slide.surf.BE <- function(y, surf, ref, L){
  yc <- y - ref
  p <- nrow(yc); k <-ncol(yc)
  PC <- getSurfPCs(y, surf)
  p1x <- PC$p1x; p1y <- PC$p1y; p1z <- PC$p1z; p2x <- PC$p2x; p2y <- PC$p2y; p2z <- PC$p2z
  if(k==3) {
    int.part <- fast.ginv(t(t(p1x*L)*p1x)+t(t(p1y*L)*p1y)+ 
                            t(t(p1z*L)*p1z))%*%cbind(p1x*L,p1y*L,p1z*L)
    Hp1 <- rbind(p1x*int.part, p1y*int.part, p1z*int.part) 
  } else {
    int.part <- fast.ginv(t(t(p1x*L)*p1x)+t(t(p1y*L)*p1y))%*%cbind(p1x*L,p1y*L)
    Hp1 <- rbind(p1x*int.part, p1y*int.part) 
  }
  if(k==3) {
    int.part <- fast.ginv(t(t(p2x*L)*p2x)+t(t(p2y*L)*p2y)+ 
                            t(t(p2z*L)*p2z))%*%cbind(p2x*L,p2y*L,p2z*L)
    Hp2 <- rbind(p2x*int.part, p2y*int.part, p2z*int.part) 
  } else {
    int.part <- fast.ginv(t(t(p2x*L)*p2x)+t(t(p2y*L)*p2y))%*%cbind(p2x*L,p2y*L)
    Hp2 <- rbind(p2x*int.part, p2y*int.part) 
  }
  y  - matrix( Hp1%*%as.vector(yc) + Hp2%*%as.vector(yc), p,k) 
}

# semilandmarks.slide.tangents.surf.BE
# slides landmarks along tangents of curves and PC planes of surfaces using bending energy
# used in pGpa.wSliders
semilandmarks.slide.tangents.surf.BE <- function(y, tans, surf, ref, L){
  yc <- y - ref
  p <- nrow(yc); k <-ncol(yc)
  if(k==3) {tx <- tans[,1]; ty <- tans[,2]; tz <- tans[,3 ]} else {tx <- tans[,1]; ty <- tans[,2]}
  if(k==3) {
    int.part <- fast.ginv(t(t(tx*L)*tx)+t(t(ty*L)*ty)+ 
                            t(t(tz*L)*tz))%*%cbind(tx*L,ty*L,tz*L)
    Ht <- rbind(tx*int.part, ty*int.part, tz*int.part) 
  } else {
    int.part <- fast.ginv(t(t(tx*L)*tx)+t(t(ty*L)*ty))%*%cbind(tx*L,ty*L)
    Ht <- rbind(tx*int.part, ty*int.part) 
  }
  PC <- getSurfPCs(y, surf)
  p1x <- PC$p1x; p1y <- PC$p1y; p1z <- PC$p1z; p2x <- PC$p2x; p2y <- PC$p2y; p2z <- PC$p2z
  if(k==3) {
    int.part <- fast.ginv(t(t(p1x*L)*p1x)+t(t(p1y*L)*p1y)+ 
                            t(t(p1z*L)*p1z))%*%cbind(p1x*L,p1y*L,p1z*L)
    Hp1 <- rbind(p1x*int.part, p1y*int.part, p1z*int.part) 
  } else {
    int.part <- fast.ginv(t(t(p1x*L)*p1x)+t(t(p1y*L)*p1y))%*%cbind(p1x*L,p1y*L)
    Hp1 <- rbind(p1x*int.part, p1y*int.part) 
  }
  if(k==3) {
    int.part <- fast.ginv(t(t(p2x*L)*p2x)+t(t(p2y*L)*p2y)+ 
                            t(t(p2z*L)*p2z))%*%cbind(p2x*L,p2y*L,p2z*L)
    Hp2 <- rbind(p2x*int.part, p2y*int.part, p2z*int.part) 
  } else {
    int.part <- fast.ginv(t(t(p2x*L)*p2x)+t(t(p2y*L)*p2y))%*%cbind(p2x*L,p2y*L)
    Hp2 <- rbind(p2x*int.part, p2y*int.part) 
  }
  y  - matrix(Ht%*%as.vector(yc) + Hp1%*%as.vector(yc) + Hp2%*%as.vector(yc), p,k) 
}

# semilandmarks.slide.tangents.procD
# slides landmarks along tangents of curves using minimized ProcD
# used in pGpa.wSliders

# Based on the equation y -U%*%solve(crossprod(U))%*%crossprod(U,(y-ref))
#                          LP             MP                RP
# left part (LP), middle part(MP) and right part (RP) are accomplished faster in the code in this function.

semilandmarks.slide.tangents.procD <- function(y,tans, ref){
  yc <- y - ref
  p <- nrow(yc); k <-ncol(yc)
  if(k==3) {ycx <- yc[,1]; ycy <- yc[,2]; ycz <- yc[,3 ]} else {ycx <- yc[,1]; ycy <- yc[,2]}
  if(k==3) {tx <- tans[,1]; ty <- tans[,2]; tz <- tans[,3 ]} else {tx <- tans[,1]; ty <- tans[,2]}
  if(k==3){
    RP = tx*ycx+ty*ycy+tz*ycz
    MP = rowSums(tans^2)
    RMP = RP/MP; RMP[!is.finite(RMP)] = 0
    y - tans*RMP
  } else {
    RP = tx*ycx+ty*ycy 
    MP = rowSums(tans^2)
    RMP = RP/MP; RMP[!is.finite(RMP)] = 0
    y - tans*RMP
  }
}

# semilandmarks.slide.surf.procD
# slides landmarks within PC planes tangent to surfaces using minimized ProcD
# used in pGpa.wSliders

# Based on the equation y -U%*%solve(crossprod(U))%*%crossprod(U,(y-ref))
#                          LP             MP                RP
# left part (LP), middle part(MP) and right part (RP) are accomplished faster in the code in this function.

semilandmarks.slide.surf.procD <- function(y,surf, ref){
  yc <- y - ref
  p <- nrow(yc); k <-ncol(yc)
  PC <- getSurfPCs(y, surf)
  p1x <- PC$p1x; p1y <- PC$p1y; p1z <- PC$p1z; p2x <- PC$p2x; p2y <- PC$p2y; p2z <- PC$p2z
  if(k==3) {ycx <- yc[,1]; ycy <- yc[,2]; ycz <- yc[,3 ]} else {ycx <- yc[,1]; ycy <- yc[,2]}
  if(k==3){
    RP = c(p1x*ycx+p1y*ycy+p1z*ycz,p2x*ycx+p2y*ycy+p2z*ycz)
    MP = c(p1x^2+p1y^2+p1z^2,p2x^2+p2y^2+p2z^2)
    RMP = RP/MP; RMP[!is.finite(RMP)] = 0
    y - cbind(p1x*RMP[1:p]+p2x*RMP[-(1:p)], p1y*RMP[1:p]+p2y*RMP[-(1:p)], 
              p1z*RMP[1:p]+p2z*RMP[-(1:p)])
  } else {
    RP = c(p1x*ycx+p1y*ycy, p2x*ycx+p2y*ycy)
    MP = c(p1x^2+p1y^2, p2x^2+p2y^2)
    RMP = RP/MP; RMP[!is.finite(RMP)] = 0
    y - cbind(p1x*RMP[1:p]+p2x*RMP[-(1:p)], p1y*RMP[1:p]+p2y*RMP[-(1:p)])
  }
}

# semilandmarks.slide.tangents.surf.procD
# slides landmarks along tangents of curves and within tangent planes on surfaces using minimized ProcD
# used in pGpa.wSliders

# Based on the equation y -U%*%solve(crossprod(U))%*%crossprod(U,(y-ref))
#                          LP             MP                RP
# left part (LP), middle part(MP) and right part (RP) are accomplished faster in the code in this function.

semilandmarks.slide.tangents.surf.procD <- function(y,tans,surf, ref){
  yc <- y - ref
  p <- nrow(yc); k <-ncol(yc)
  if(k==3) {tx <- tans[,1]; ty <- tans[,2]; tz <- tans[,3 ]} else {tx <- tans[,1]; ty <- tans[,2]}
  PC <- getSurfPCs(y, surf)
  p1x <- PC$p1x; p1y <- PC$p1y; p1z <- PC$p1z; p2x <- PC$p2x; p2y <- PC$p2y; p2z <- PC$p2z
  if(k==3) {ycx <- yc[,1]; ycy <- yc[,2]; ycz <- yc[,3 ]} else {ycx <- yc[,1]; ycy <- yc[,2]}
  if(k==3){
    RPt = tx*ycx+ty*ycy+tz*ycz
    MPt = rowSums(tans^2)
    RMPt = RPt/MPt; RMPt[!is.finite(RMPt)] = 0
    RPs = c(p1x*ycx+p1y*ycy+p1z*ycz,p2x*ycx+p2y*ycy+p2z*ycz)
    MPs = c(p1x^2+p1y^2+p1z^2,p2x^2+p2y^2+p2z^2)
    RMPs = RPs/MPs; RMPs[!is.finite(RMPs)] = 0
    y - (tans*RMPt+cbind(p1x*RMPs[1:p]+p2x*RMPs[-(1:p)], p1y*RMPs[1:p]+p2y*RMPs[-(1:p)], 
                         p1z*RMPs[1:p]+p2z*RMPs[-(1:p)]))
  } else {
    RPt = tx*ycx+ty*ycy
    MPt = rowSums(tans^2)
    RMPt = RPt/MPt; RMPt[!is.finite(RMPt)] = 0
    RPs = c(p1x*ycx+p1y*ycy,p2x*ycx+p2y*ycy)
    MPs = c(p1x^2+p1y^2,p2x^2+p2y^2)
    RMPs = RPs/MPs; RMPs[!is.finite(RMPs)] = 0
    y - (tans*RMPt+cbind(p1x*RMPs[1:p]+p2x*RMPs[-(1:p)], p1y*RMPs[1:p]+p2y*RMPs[-(1:p)]))
  }
}

# BE.slide
# performs sliding iterations using bending energy
# used in pGpa.wSliders
BE.slide <- function(curves, surf, Ya, ref, max.iter=5){# see pGpa.wCurves for variable meaning
  n <- length(Ya); p <- nrow(Ya[[1]]); k <- ncol(Ya[[1]])
  iter <- 1 # from initial rotation of Ya
  pb <- txtProgressBar(min = 0, max = max.iter, initial = 0, style=3) 
  slid0 <- Ya
  Q <- ss0 <- sum(Reduce("+",Ya)^2)/n
  setTxtProgressBar(pb,iter)
  while(Q > 0.0001){
    iter <- iter+1
    if(!is.null(curves)) tans <- Map(function(y) tangents(curves, y, scaled=TRUE), slid0)
    L <- Ltemplate(ref)
    if(is.null(surf) & !is.null(curves))
      slid <- Map(function(tn,y) semilandmarks.slide.tangents.BE(y, tn, ref, L), tans, slid0)
    if(!is.null(surf) & is.null(curves))
      slid <- Map(function(y) semilandmarks.slide.surf.BE(y, surf, ref, L), slid0)
    if(!is.null(surf) & !is.null(curves))
      slid <- Map(function(tn,y) semilandmarks.slide.tangents.surf.BE(y, tn, surf, ref, L), tans, slid0)
    ss <- sum(Reduce("+",slid)^2)/n
    slid0 <- apply.pPsup(ref,slid)
    ref = cs.scale(Reduce("+", slid0)/n)
    Q <- abs(ss0-ss)
    ss0 <- ss
    setTxtProgressBar(pb,iter)
    if(iter >= max.iter) break
  }
  if(iter < max.iter) setTxtProgressBar(pb,max.iter)
  close(pb)
  list(coords=slid0, consensus=ref, iter=iter+1, Q=Q)
}

# .BE.slide
# same as BE.slide, but without progress bar option
# used in pGpa.wSliders
.BE.slide <- function(curves, surf, Ya, ref, max.iter=5){# see pGpa.wCurves for variable meaning
  n <- length(Ya); p <- nrow(Ya[[1]]); k <- ncol(Ya[[1]])
  iter <- 1 # from initial rotation of Ya
  slid0 <- Ya
  Q <- ss0 <- sum(Reduce("+",Ya)^2)/n
  while(Q > 0.0001){
    iter <- iter+1
    if(!is.null(curves)) tans <- Map(function(y) tangents(curves, y, scaled=TRUE), slid0)
    L <- Ltemplate(ref)
    if(is.null(surf) & !is.null(curves))
      slid <- Map(function(tn,y) semilandmarks.slide.tangents.BE(y, tn, ref, L), tans, slid0)
    if(!is.null(surf) & is.null(curves))
      slid <- Map(function(y) semilandmarks.slide.surf.BE(y, surf, ref, L), slid0)
    if(!is.null(surf) & !is.null(curves))
      slid <- Map(function(tn,y) semilandmarks.slide.tangents.surf.BE(y, tn, surf, ref, L), tans, slid0)
    ss <- sum(Reduce("+",slid)^2)/n
    slid0 <- apply.pPsup(ref,slid)
    ref = cs.scale(Reduce("+", slid0)/n)
    Q <- abs(ss0-ss)
    ss0 <- ss
    if(iter >= max.iter) break
  }
  list(coords=slid0, consensus=ref, iter=iter+1, Q=Q)
}

# procD.slide
# performs sliding iterations using minimized ProcD
# used in pGpa.wSliders
procD.slide <- function(curves, surf, Ya, ref, max.iter=5){# see pGpa.wCurves for variable meaning
  n <- length(Ya); p <- nrow(Ya[[1]]); k <- ncol(Ya[[1]])
  iter <- 1 # from initial rotation of Ya
  pb <- txtProgressBar(min = 0, max = max.iter, initial = 0, style=3) 
  slid0 <- Ya
  Q <- ss0 <- sum(Reduce("+",Ya)^2)/n
  setTxtProgressBar(pb,iter)
  while(Q > 0.0001){
    iter <- iter+1
    if(!is.null(curves)) tans <- Map(function(y) tangents(curves, y, scaled=TRUE), slid0)
    if(is.null(surf) & !is.null(curves))
      slid <- Map(function(tn,y) semilandmarks.slide.tangents.procD(y, tn, ref), tans, slid0)
    if(!is.null(surf) & is.null(curves))
      slid <- Map(function(y) semilandmarks.slide.surf.procD(y, surf, ref), slid0)
    if(!is.null(surf) & !is.null(curves))
      slid <- Map(function(tn,y) semilandmarks.slide.tangents.surf.procD(y, tn, surf, ref), tans, slid0)
    ss <- sum(Reduce("+",slid)^2)/n
    slid0 <- apply.pPsup(ref,slid)
    ref = cs.scale(Reduce("+", slid0)/n)
    Q <- abs(ss0-ss)
    ss0 <- ss
    setTxtProgressBar(pb,iter)
    if(iter >=max.iter) break
  }
  if(iter < max.iter) setTxtProgressBar(pb,max.iter)
  close(pb)
  list(coords=slid0, consensus=ref, iter=iter+1, Q=Q)
}

# .procD.slide
# same as procD.slide, but without progress bar option
# used in pGpa.wSliders
.procD.slide <- function(curves, surf, Ya, ref, max.iter=5){# see pGpa.wCurves for variable meaning
  n <- length(Ya); p <- nrow(Ya[[1]]); k <- ncol(Ya[[1]])
  iter <- 1 # from initial rotation of Ya
  slid0 <- Ya
  Q <- ss0 <- sum(Reduce("+",Ya)^2)/n
  while(Q > 0.0001){
    iter <- iter+1
    if(!is.null(curves)) tans <- Map(function(y) tangents(curves, y, scaled=TRUE), slid0)
    if(is.null(surf) & !is.null(curves))
      slid <- Map(function(tn,y) semilandmarks.slide.tangents.procD(y, tn, ref), tans, slid0)
    if(!is.null(surf) & is.null(curves))
      slid <- Map(function(y) semilandmarks.slide.surf.procD(y, surf, ref), slid0)
    if(!is.null(surf) & !is.null(curves))
      slid <- Map(function(tn,y) semilandmarks.slide.tangents.surf.procD(y, tn, surf, ref), tans, slid0)
    ss <- sum(Reduce("+",slid)^2)/n
    slid0 <- apply.pPsup(ref,slid)
    ref = cs.scale(Reduce("+", slid0)/n)
    Q <- abs(ss0-ss)
    ss0 <- ss
    if(iter >=max.iter) break
  }
  list(coords=slid0, consensus=ref, iter=iter+1, Q=Q)
}

# pGPA.wSliders
# GPA with partial Procrustes superimposition, incorporating semilandmarks
# used in gpagen
pGpa.wSliders <- function(Y, curves, surf, ProcD = TRUE, PrinAxes = FALSE, Proj = FALSE, max.iter = 5){
  n <- length(Y); p <- nrow(Y[[1]]); k <- ncol(Y[[1]])
  Yc <- Map(function(y) center.scale(y), Y)
  CS <- sapply(Yc,"[[","CS")
  Ya <- lapply(Yc,"[[","coords")
  Ya <- apply.pPsup(Ya[[1]], Ya)
  M <- Reduce("+", Ya)/n
  if(ProcD == FALSE) gpa.slide <- BE.slide(curves, surf, Ya, ref=M, max.iter=max.iter) else 
    gpa.slide <- procD.slide(curves, surf, Ya, ref=M, max.iter=max.iter)
  Ya <- gpa.slide$coords
  M <- gpa.slide$consensus
  iter <- gpa.slide$iter
  Q <- gpa.slide$Q
  if (PrinAxes == TRUE) {
    ref <- M
    rot <- prcomp(ref)$rotation
    for (i in 1:k) if (sign(rot[i, i]) != 1) 
      rot[1:k, i] = -rot[1:k, i]
    Ya <- Map(function(y) y%*%rot, Ya)
    M <- center.scale(Reduce("+", Ya)/n)$coords
  }
  list(coords= Ya, CS=CS, iter=iter, consensus=M, Q=Q, nsliders=NULL)
}

# .pGPA.wSliders
# same as pGPA.wSliders, without option for progress bar
# used in gpagen
.pGpa.wSliders <- function(Y, curves, surf, ProcD = TRUE, PrinAxes = FALSE, Proj = FALSE, max.iter = 5){
  n <- length(Y); p <- nrow(Y[[1]]); k <- ncol(Y[[1]])
  Yc <- Map(function(y) center.scale(y), Y)
  CS <- sapply(Yc,"[[","CS")
  Ya <- lapply(Yc,"[[","coords")
  Ya <- apply.pPsup(Ya[[1]], Ya)
  M <- Reduce("+", Ya)/n
  if(ProcD == FALSE) gpa.slide <- .BE.slide(curves, surf, Ya, ref=M, max.iter=max.iter) else 
    gpa.slide <- .procD.slide(curves, surf, Ya, ref=M, max.iter=max.iter)
  Ya <- gpa.slide$coords
  M <- gpa.slide$consensus
  iter <- gpa.slide$iter
  Q <- gpa.slide$Q
  if (PrinAxes == TRUE) {
    ref <- M
    rot <- prcomp(ref)$rotation
    for (i in 1:k) if (sign(rot[i, i]) != 1) 
      rot[1:k, i] = -rot[1:k, i]
    Ya <- Map(function(y) y%*%rot, Ya)
    M <- center.scale(Reduce("+", Ya)/n)$coords
  }
  list(coords= Ya, CS=CS, iter=iter, consensus=M, Q=Q, nsliders=NULL)
}

# tps
#
#
tps<-function(matr, matt, n,sz=1.5, pt.bg="black",
              grid.col="black", grid.lwd=1, grid.lty=1, refpts=FALSE){		#DCA: altered from J. Claude: 2D only	
  xm<-min(matr[,1])
  ym<-min(matr[,2])
  xM<-max(matr[,1])
  yM<-max(matr[,2])
  rX<-xM-xm; rY<-yM-ym
  a<-seq(xm-1/5*rX, xM+1/5*rX, length=n)
  b<-seq(ym-1/5*rX, yM+1/5*rX,by=(xM-xm)*7/(5*(n-1)))
  m<-round(0.5+(n-1)*(2/5*rX+ yM-ym)/(2/5*rX+ xM-xm))
  M<-as.matrix(expand.grid(a,b))
  ngrid<-tps2d(M,matr,matt)
  plot(ngrid, cex=0.2,asp=1,axes=FALSE,xlab="",ylab="")
  for (i in 1:m){lines(ngrid[(1:n)+(i-1)*n,], col=grid.col,lwd=grid.lwd,lty=grid.lty)}
  for (i in 1:n){lines(ngrid[(1:m)*n-i+1,], col=grid.col,lwd=grid.lwd,lty=grid.lty)}
  if(refpts==FALSE) points(matt,pch=21,bg=pt.bg,cex=sz) else points(matr,pch=21,bg=pt.bg,cex=sz)
}

# tps2d
#
#
tps2d<-function(M, matr, matt)
{p<-dim(matr)[1]; q<-dim(M)[1]; n1<-p+3
P<-matrix(NA, p, p)
for (i in 1:p)
{for (j in 1:p){
  r2<-sum((matr[i,]-matr[j,])^2)
  P[i,j]<- r2*log(r2)}}
P[which(is.na(P))]<-0
Q<-cbind(1, matr)
L<-rbind(cbind(P,Q), cbind(t(Q),matrix(0,3,3)))
m2<-rbind(matt, matrix(0, 3, 2))
coefx<-fast.solve(L)%*%m2[,1]
coefy<-fast.solve(L)%*%m2[,2]
fx<-function(matr, M, coef)
{Xn<-numeric(q)
for (i in 1:q)
{Z<-apply((matr-matrix(M[i,],p,2,byrow=TRUE))^2,1,sum)
Xn[i]<-coef[p+1]+coef[p+2]*M[i,1]+coef[p+3]*M[i,2]+sum(coef[1:p]*(Z*log(Z)))}
Xn}
matg<-matrix(NA, q, 2)
matg[,1]<-fx(matr, M, coefx)
matg[,2]<-fx(matr, M, coefy)
matg}

# tps2d3d
#
#
tps2d3d<-function(M, matr, matt, PB=TRUE){		#DCA: altered from J. Claude 2008  
  p<-dim(matr)[1]; k<-dim(matr)[2];q<-dim(M)[1]
  Pdist<-as.matrix(dist(matr))
  ifelse(k==2,P<-Pdist^2*log(Pdist^2),P<- Pdist) 
  P[which(is.na(P))]<-0
  Q<-cbind(1, matr)
  L<-rbind(cbind(P,Q), cbind(t(Q),matrix(0,k+1,k+1)))
  m2<-rbind(matt, matrix(0, k+1, k))   
  coefx<-fast.solve(L)%*%m2[,1]
  coefy<-fast.solve(L)%*%m2[,2]
  if(k==3){coefz<-fast.solve(L)%*%m2[,3]}
  fx<-function(matr, M, coef, step){
    Xn<-numeric(q)
    for (i in 1:q){
      Z<-apply((matr-matrix(M[i,],p,k,byrow=TRUE))^2,1,sum)  
      ifelse(k==2,Z1<-Z*log(Z),Z1<-sqrt(Z)); Z1[which(is.na(Z1))]<-0
      ifelse(k==2,Xn[i]<-coef[p+1]+coef[p+2]*M[i,1]+coef[p+3]*M[i,2]+sum(coef[1:p]*Z1),
             Xn[i]<-coef[p+1]+coef[p+2]*M[i,1]+coef[p+3]*M[i,2]+coef[p+4]*M[i,3]+sum(coef[1:p]*Z1))
      if(PB==TRUE){setTxtProgressBar(pb, step + i)}
    }    
    Xn}
  matg<-matrix(NA, q, k)
  if(PB==TRUE){pb <- txtProgressBar(min = 0, max = q*k, style = 3) }
  matg[,1]<-fx(matr, M, coefx, step = 1)
  matg[,2]<-fx(matr, M, coefy, step=q)
  if(k==3){matg[,3]<-fx(matr, M, coefz, step=q*2)
  } 
  if(PB==TRUE) close(pb)
  matg
}

# pcoa
# acquires principal coordinates from distance matrices
# used in all functions with 'procD.lm" via procD.fit
pcoa <- function(D){
  options(warn=-1)
  if(class(D) != "dist") stop("function only works with distance matrices")
  cmd <- cmdscale(D, k=attr(D, "Size") -1, eig=TRUE)
  options(warn=0)
  p <- length(cmd$eig[zapsmall(cmd$eig) > 0])
  Yp <- cmd$points[,1:p]
  Yp
}

# In development for various functions

model.matrix.g <- function(f1, data = NULL) {
  f1 <- as.formula(f1)
  Terms <- terms(f1)
  labs <- attr(Terms, "term.labels")
  if(!is.null(data)) {
    matches <- na.omit(match(labs, names(data)))
    dat <- as.data.frame(data[matches]) 
  } else dat <- NULL
  model.matrix(f1, data=dat)
}

# gdf.to.df
# attempts to coerce a geomorph data frame to a data frame
# but only for relevant parts
# used in procD.fit
gdf.to.df <- function(L){
  if(!is.list(L)) stop("Missing list to convert to data frame")
  check1 <- sapply(L, class)
  match1 <- match(check1, c("numeric", "matrix", "vector", "factor"))
  Lnew <- L[!is.na(match1)]
  check2 <- sapply(Lnew, NROW)
  if(length(unique(check2)) == 1) Lnew <- Lnew else {
    check3 <- as.vector(by(check2, check2, length))
    check4 <- check2[which.max(check3)]
    Lnew <- Lnew[check2 == check4]
  }
  as.data.frame(Lnew)
}

# procD.fit + subfunctions
# lm-like fit modified for Procrustes residuals 
# general workhorse for all 'procD.lm' functions
# used in all 'procD.lm' functions

# procD.fit + subfunctions
# lm-like fit modified for Procrustes residuals 
# general workhorse for all 'procD.lm' functions
# used in all 'procD.lm' functions

# procD.fit.lm
# base for procD.fit
# uses lm object as a start
procD.fit.lm <- function(f, keep.order = FALSE, pca = TRUE, 
                         SS.type){
  # set-up
  weights <- f$weights
  contrasts <- f$contrasts
  offs <-f$offset
  dat <- model.frame(f)
  Y <- as.matrix(dat[1])
  X <- model.matrix(f)
  n <- NROW(Y)
  if(is.null(weights)) weights <- rep(1,n)
  if(is.null(offs)) offs <- rep(0,n)
  # data and design matrix
  Terms <- terms(f, keep.order=keep.order, data = dat)
  X.k <- attr(X, "assign")
  k <- length(X.k)
  QRx <- qr(X)
  X <- X[, QRx$pivot, drop = FALSE]
  X <- X[, 1:QRx$rank, drop = FALSE]
  X.k <- X.k[QRx$pivot][1:QRx$rank]
  uk <- unique(X.k)
  k <- length(uk) - 1
  w <- weights
  if(is.null(w)){
    wY <- Y; wX <- X
  } else {
    wY <- Y*sqrt(w); wX <- X*sqrt(w)
  }
  # SS types: reduced and full X matrices
  if(SS.type == "III"){
    Xrs <- lapply(2:length(uk), function(j)  Xj <- X[, X.k %in% uk[-j]])
    Xfs <- lapply(2:length(uk), function(j)  X)
  } 
  if(SS.type == "II") {
    factors <- attr(Terms, "factors")
    fac.guide <- colSums(factors)
    Xrs <- lapply(1:length(fac.guide), function(j){
      x <- fac.guide[j]
      xn <- names(x)
      if(x == 1){
        fc <- which(fac.guide == 1)
        model.matrix(Terms[fc[names(fc) != xn]], data=dat)
      } else {
        model.matrix(Terms[fac.guide < x], data=dat)
      }
    })
    Xfs <- lapply(1:length(fac.guide), function(j){
      x <- fac.guide[j]
      if(x == 1) model.matrix(Terms[which(fac.guide == 1)], data=dat) else {
        keep <- names(c(fac.guide[fac.guide < x], fac.guide[j]))
        keep <- as.numeric(na.omit(match(keep, names(fac.guide))))
        model.matrix(Terms[keep], data=dat)
      }
    })
  } 
  if(SS.type == "I") {
    Xs <- lapply(1:length(uk), function(j)  Xj <- X[, X.k %in% uk[1:j]])
    Xrs <- Xs[1:k]
    Xfs <- Xs[2:(k+1)]
  }
  # unweighted output
  QRs.reduced <- lapply(Xrs, function(x) qr(x))
  fits.reduced <- lapply(Xrs, function(x) lm.fit(as.matrix(x),Y, offset = offs))
  fitted.reduced <- lapply(fits.reduced, function(x) as.matrix(x$fitted.values))
  residuals.reduced <- lapply(fits.reduced, function(x) as.matrix(x$residuals))
  coefficients.reduced <- lapply(fits.reduced, function(x) as.matrix(x$coefficients))
  QRs.full <- lapply(Xfs, function(x) qr(x))
  fits.full <- lapply(Xfs, function(x) lm.fit(as.matrix(x),Y, offset = offs))
  fitted.full <- lapply(fits.full, function(x) as.matrix(x$fitted.values))
  residuals.full <- lapply(fits.full, function(x) as.matrix(x$residuals))
  coefficients.full <- lapply(fits.full, function(x) as.matrix(x$coefficients))
  # weighted output
  if(is.null(w)){
    wXrs <- Xrs
    wQRs.reduced <- QRs.reduced
    wFitted.reduced <- fitted.reduced 
    wResiduals.reduced <- residuals.reduced
    wCoefficients.reduced <- coefficients.reduced
    wXfs <- Xfs
    wQRs.full <- QRs.full
    wFitted.full <- fitted.full
    wResiduals.full <- residuals.full
    wCoefficients.full <- coefficients.full
  } else{
    wXrs <- lapply(Xrs, function(x) x*sqrt(w))
    wQRs.reduced <- lapply(wXrs, function(x) qr(x))
    wfits.reduced <- lapply(Xrs, function(x) lm.wfit(as.matrix(x),Y, w, offset = offs))
    wFitted.reduced <- lapply(wfits.reduced, function(x) as.matrix(x$fitted.values))
    wResiduals.reduced <- lapply(wfits.reduced, function(x) as.matrix(x$residuals))
    wCoefficients.reduced <- lapply(wfits.reduced, function(x) as.matrix(x$coefficients))
    wXfs <- lapply(Xfs, function(x) x*sqrt(w))
    wQRs.full <- lapply(wXfs, function(x) qr(x))
    wfits.full <- lapply(Xfs, function(x) lm.wfit(as.matrix(x),Y, w, offset = offs))
    wFitted.full<- lapply(wfits.full, function(x) as.matrix(x$fitted.values))
    wResiduals.full <- lapply(wfits.full, function(x) as.matrix(x$residuals))
    wCoefficients.full <- lapply(wfits.full, function(x) as.matrix(x$coefficients))
  }
  # additional output
  term.labels <- attr(Terms, "term.labels")
  mf.out <- droplevels(model.frame(f)) 
  out <- list(Y=Y, wY=wY, X=X, Xrs=Xrs, Xfs=Xfs,
              wX=wX, wXrs=wXrs, wXfs=wXfs,
              QRs.reduced = QRs.reduced, 
              QRs.full = QRs.full, 
              wQRs.reduced = wQRs.reduced, 
              wQRs.full = wQRs.full, 
              fitted.reduced = fitted.reduced, 
              fitted.full = fitted.full, 
              wFitted.reduced =wFitted.reduced,
              wFitted.full =wFitted.full,
              residuals.reduced = residuals.reduced, 
              residuals.full = residuals.full,
              wResiduals.reduced = wResiduals.reduced,
              wResiduals.full = wResiduals.full,
              coefficients.reduced = coefficients.reduced, 
              coefficients.full = coefficients.full, 
              wCoefficients.reduced = wCoefficients.reduced,
              wCoefficients.full = wCoefficients.full,
              weights = weights, data = mf.out, 
              contrasts = contrasts, SS.type = SS.type,
              Terms = Terms, term.labels = term.labels)
  class(out) <- "procD.fit"
  invisible(out)
}

# procD.fit.int
# base for procD.fit
# same as procD.fit.lm, but special case where only an intercept is found
procD.fit.int <- function(f, pca = TRUE) {
  weights <- f$weights
  contrasts <- f$contrasts
  offs <-f$offset
  dat <- model.frame(f)
  Terms <- terms(f, data = dat)
  Y <- as.matrix(dat[1])
  X <- model.matrix(f)
  n <- NROW(Y)
  k <-  1
  w <- weights
  if(is.null(w)){
    wY <- Y; wX <- X
  } else {
    wY <- Y*sqrt(w); wX <- X*sqrt(w)
  }
  # unweighted output
  Xrs <- NULL
  QRs.reduced <- NULL
  fits.reduced <- NULL
  fitted.reduced <- NULL
  residuals.reduced <- NULL
  coefficients.reduced <- NULL
  Xfs <- list(X)
  QRs.full <- list(qr(X))
  fits.full <- lm.fit(as.matrix(X),Y, offset = offs)
  fitted.full <- list(as.matrix(fits.full$fitted.values))
  residuals.full <- list(as.matrix(fits.full$residuals))
  coefficients.full <- list(as.matrix(fits.full$coefficients))
  # weighted output
  if(is.null(w)){
    wQRs.reduced <- QRs.reduced
    wFitted.reduced <- fitted.reduced 
    wResiduals.reduced <- residuals.reduced
    wCoefficients.reduced <- coefficients.reduced
    wXrs <- Xrs
    wFitted.reduced <- fitted.reduced 
    wResiduals.reduced <- residuals.reduced
    wCoefficients.reduced <- coefficients.reduced
    wXfs <- Xfs
    wQRs.full <- QRs.full
    wFitted.full <- fitted.full
    wResiduals.full <- residuals.full
    wCoefficients.full <- coefficients.full
  } else{
    wXrs <- NULL
    wQRs.reduced <- NULL
    wFitted.reduced <- NULL
    wResiduals.reduced <- NULL
    wCoefficients.reduced <- NULL
    wXfs <- list(X*sqrt(w))
    wQRs.full <- list(qr(X*sqrt(w)))
    wfits.full <- lm.wfit(as.matrix(X),Y, w = w, offset = offs)
    wFitted.full<- list(as.matrix(wfits.full$fitted.values))
    wResiduals.full <- list(as.matrix(wfits.full$residuals))
    wCoefficients.full <- list(as.matrix(wfits.full$coefficients))
  }
  term.labels <- attr(Terms, "term.labels")
  mf.out <- droplevels(model.frame(f)) 
  out <- list(Y=Y, wY=wY, X=X, Xrs=Xrs, Xfs=Xfs,
              wX=wX, wXrs=wXrs, wXfs=wXfs,
              QRs.reduced = QRs.reduced, 
              QRs.full = QRs.full, 
              wQRs.reduced = wQRs.reduced, 
              wQRs.full = wQRs.full, 
              fitted.reduced = fitted.reduced, 
              fitted.full = fitted.full, 
              wFitted.reduced =wFitted.reduced,
              wFitted.full =wFitted.full,
              residuals.reduced = residuals.reduced, 
              residuals.full = residuals.full,
              wResiduals.reduced = wResiduals.reduced,
              wResiduals.full = wResiduals.full,
              coefficients.reduced = coefficients.reduced, 
              coefficients.full = coefficients.full, 
              wCoefficients.reduced = wCoefficients.reduced,
              wCoefficients.full = wCoefficients.full,
              weights = weights, data = mf.out, 
              contrasts = contrasts, SS.type = NULL,
              Terms = Terms, term.labels = term.labels)
  class(out) <- "procD.fit"
  invisible(out)
}

# procD.fit.w.data
# uses formula as a start
# relies on a geomorph data frame
procD.fit.w.data <- function(f1, keep.order=FALSE, pca=TRUE, data, 
                             SS.type, ...){
  if(!is.list(data)) stop("data must me a list or data frame")
  form.in <- formula(f1)
  dots <- list(...)
<<<<<<< HEAD
  d <- list()
  d$wts <- dots$weights
  d$conts <- dots$contrasts
  d$os <- dots$offset
  d$Y <- eval(form.in[[2]], envir = data)
  if(class(d$Y) == "dist") d$Y <- pcoa(d$Y) else
    if(length(dim(d$Y)) == 3)  d$Y <- two.d.array(d$Y) else 
      d$Y <- as.matrix(d$Y)
  n <- NROW(d$Y)
  if(is.null(d$wts)) d$wts <- rep(1, n)
  if(is.null(d$os)) d$os <- rep(0, n)
=======
  wts <- dots$weights
  conts <- dots$contrasts
  os <- dots$offset
  d <- list()
  d$Y <- eval(form.in[[2]], envir = data)
  n <- NROW(d$Y)
  if(class(dat2$Y) == "dist") d$Y <- pcoa(d$Y) else
    if(length(dim(d$Y)) == 3)  d$Y <- two.d.array(d$Y) else 
      d$Y <- as.matrix(d$Y)
  if(is.null(wts)) wts <- rep(1, n)
  if(is.null(os)) os <- rep(0, n)
>>>>>>> fa06bb61
  form.new <- f1[-2]
  form.new <- update(form.new, Y ~.)
  Terms <- terms(form.new)
  dat <- gdf.to.df(data)
  dat$Y <- d$Y
<<<<<<< HEAD
  dat$wts <- d$wts
  dat$os <- d$os
  dat$conts <- d$conts
=======
>>>>>>> fa06bb61
  fit <- lm(form.new, data = dat, 
            weights = wts, contrasts = conts, offset = os)
  if(length(fit$assign) == 1) procD.fit.int(fit, pca = pca) else
    procD.fit.lm(fit, keep.order = keep.order, pca = pca, 
                 SS.type = SS.type)
}

# procD.fit.wo.data
# uses formula as a start
# relies on a geomorph data frame
procD.fit.wo.data <- function(f1, keep.order=FALSE, pca=TRUE, 
                              SS.type, ...){
  cat("\nWarning: no geomorph data frame provided.  
      If an error occurs, this might be the reason.\n")
  form.in <- formula(f1)
  dots <- list(...)
  d <- list()
  d$wts <- dots$weights
  d$conts <- dots$contrasts
  d$os <- dots$offset
  wts <- dots$weights
<<<<<<< HEAD
  d$Y <- eval(form.in[[2]], envir = parent.frame())
  if(class(d$Y) == "dist") d$Y <- pcoa(d$Y) else
    if(length(dim(d$Y)) == 3)  d$Y <- two.d.array(d$Y) else 
      d$Y <- as.matrix(d$Y)
  n <- NROW(d$Y)
  if(is.null(d$wts)) d$wts <- rep(1, n)
  if(is.null(d$os)) d$os <- rep(0, n)
  form.new <- f1[-2]
  form.new <- update(form.new, Y ~.)
  Terms <- terms(form.new)
=======
  conts <- dots$contrasts
  os <- dots$offset
  d <- list()
  d$Y <- eval(form.in[[2]], envir = parent.frame())
  n <- NROW(d$Y)
  if(class(d$Y) == "dist") d$Y <- pcoa(d$Y) else
    if(length(dim(d$Y)) == 3)  d$Y <- two.d.array(d$Y) else 
      d$Y <- as.matrix(d$Y)
  if(is.null(wts)) wts <- rep(1, n)
  if(is.null(os)) os <- rep(0, n)
  form.new <- f1[-2]
  form.new <- update(form.new, Y ~.)
  Terms <- terms(form.new)
  n <- NROW(d$Y)
>>>>>>> fa06bb61
  tl <- attr(Terms, "term.labels")
  if(length(tl) >0){
    dat <- lapply(1:length(tl), function(j) try(get(as.character(tl[j]), 
                                                    parent.frame()), silent = TRUE))
    check <- (sapply(dat, NROW) == n)
    dat <- dat[check]
    tl <- tl[check]
    names(dat) <- tl
    dat <- as.data.frame(dat)
    dat$Y <- d$Y
<<<<<<< HEAD
    dat$wts <- d$wts
    dat$os <- d$os
    dat$conts <- d$conts
=======
>>>>>>> fa06bb61
  } else {
    dat <- list()
    dat$wts <- wts
    dat$os <- os
    dat <- as.dat.frame(dat)
    dat$Y <- d$Y
  }
  fit <- lm(form.new,
            weights = wts, contrasts = conts, offset = os, data=dat)
  if(length(fit$assign) == 1) procD.fit.int(fit, pca = pca) else
    procD.fit.lm(fit, keep.order = keep.order, pca = pca, 
                 SS.type = SS.type)
}

# procD.fit
# calls one of previous functions, depending on conditions
procD.fit <- function(f1, keep.order=FALSE, pca=TRUE, data = NULL, 
                      SS.type = c("I","II","III"), ...){
  dots <- list(...)
  wts <- dots$weights
  conts <- dots$contrasts
  os <- dots$offset
  SS.type=match.arg(SS.type)
  if(any(class(f1)=="lm"))  out <- procD.fit.lm(f1, keep.order = keep.order, 
                                                pca = pca, 
                                                SS.type = SS.type) 
  if(any(class(f1) == "formula")) {
    if(is.null(data)) {
      if(is.null(wts))     
        out <- procD.fit.wo.data(f1, keep.order = keep.order, 
                                 pca = pca, 
                                 SS.type = SS.type,
                                 contrasts = conts,
                                 offset = os)
      else
        out <- procD.fit.wo.data(f1, keep.order = keep.order, 
                                 pca = pca, 
                                 SS.type = SS.type,
                                 weights = wts,
                                 contrasts = conts,
                                 offset = os)
    }
    if(!is.null(data)) {
      if(is.null(wts)) 
        out <- procD.fit.w.data(f1, keep.order = keep.order, 
                                data = data,
                                pca = pca, 
                                SS.type = SS.type,
                                contrasts = conts,
                                offset = os)
      else
        out <- procD.fit.w.data(f1, keep.order = keep.order, 
                                data = data,
                                pca = pca, 
                                SS.type = SS.type,
                                weights = wts,
                                contrasts = conts,
                                offset = os)
    }
  }
  out
}

# perm.index
# creates a permutation index for resampling
# used in all functions with a resampling procedure

perm.index <-function(n, iter, seed=NULL){
  if(is.null(seed)) seed = iter else
    if(seed == "random") seed = sample(1:iter,1) else
      if(!is.numeric(seed)) seed = iter
      set.seed(seed)
      ind <- c(list(1:n),(Map(function(x) sample.int(n,n), 1:iter)))
      rm(.Random.seed, envir=globalenv())
      ind
}

# perm.CR.index
# creates a permutation index for resampling, shuffling landmarks
# used in all functions utilizing CR (modularity)

perm.CR.index <- function(g, k, iter, seed=NULL){ # g is numeric partititon.gp
  if(is.null(seed)) seed = iter else
    if(seed == "random") seed = sample(1:iter,1) else
      if(!is.numeric(seed)) seed = iter
      set.seed(seed)
      p <- length(g)
      ind <- c(list(1:p),(Map(function(x) sample.int(p,p), 1:iter)))
      ind <- Map(function(x) g[x], ind)
      ind <- Map(function(x) as.factor(rep(x,k,each = k, length=p*k)), ind)
      rm(.Random.seed, envir=globalenv())
      ind
}

# boot.index
# creates a bootstrap index for resampling
# used in modularity test functions
boot.index <-function(n, iter, seed=NULL){
  if(is.null(seed)) seed = iter else
    if(seed == "random") seed = sample(1:iter,1) else
      if(!is.numeric(seed)) seed = iter
      set.seed(seed)
      ind <- c(list(1:n),(Map(function(x) sample.int(n, n, replace = TRUE), 1:iter)))
      rm(.Random.seed, envir=globalenv())
      ind
}

# fastFit
# calculates fitted values for a linear model, after decomoposition of X to get U
# used in SS.iter and Fpgls.iter; future need: advanced.procD.lm 
fastFit <- function(U,y,n,p){
  if(!is.matrix(y)) y <- as.matrix(y)
  if(p > n) tcrossprod(U)%*%y else 
    U%*%crossprod(U,y) 
}

# fastLM
# calculates fitted values and residuals, after fastFit
# placeholder in case needed later
fastLM<- function(U,y){
  p <- dim(y)[2]; n <- dim(y)[1]
  yh <- fastFit(U,y,n,p)
  list(fitted = yh, residuals = y-yh)
}

# SS.iter
# calculates SS in random iterations of a resampling procedure
# used in nearly all 'procD.lm' functions, unless pgls in used
SS.iter = function(pfit,iter, seed = NULL, Yalt="RRPP"){
  Y <- pfit$Y
  n <- dim(Y)[1]; p <- dim(Y)[2]
  w <- pfit$weights
  k <- length(pfit$Xfs)
  QRr <- pfit$wQRs.reduced
  QRf <- pfit$wQRs.full
  E <- pfit$residuals.reduced
  Yh <- pfit$fitted.reduced
  w <- pfit$weights
  Ur <- lapply(QRr, function(x) qr.Q(x))
  Uf <- lapply(QRf, function(x) qr.Q(x))
  q <- QRf[[k]]$rank
  if(q/n > 0.4) Pr <- Map(function(uf,ur) tcrossprod(uf) - tcrossprod(ur), Uf, Ur) else
    Pr <- NULL
  ind = perm.index(n, iter, seed=seed)
  SS <- SSE <- SSY <- NULL
  pb <- txtProgressBar(min = 0, max = ceiling(iter/100), initial = 0, style=3) 
  jj <- iter+1
  step <- 1
  if(jj > 100) j <- 1:100 else j <- 1:jj
  while(jj > 0){
    ind.j <- ind[j]
    if(Yalt=="RRPP") {
      if(sum(w)==n) {
        Yr = Map(function(x) (Map(function(y,e) e[x,]+y, Yh, E)),ind.j)
      } else {
        Yr = Map(function(x) (Map(function(y,e) (e[x,]+y)*sqrt(w), Yh, E)),ind.j) 
      }} else {
        if(sum(w)==n) {
          Yr = Map(function(x) Map(function(y) y[x,], lapply(1:k,function(.) Y)),ind.j)
        } else {
          Yr = Map(function(x) Map(function(y) (y[x,])*sqrt(w), lapply(1:k,function(.) Y)),ind.j)
        }
      }
    SSY.temp <- unlist(Map(function(y) sum(center(y[[k]])^2), Yr))
    if(!is.null(Pr)) {
      SS.temp <- lapply(1:length(j), function(j){ 
        mapply(function(p,y) sum((p%*%y)^2), 
               Pr,Yr[[j]])})
    } else
      SS.temp <- lapply(1:length(j), function(j){ 
        mapply(function(ur,uf,y) sum((fastFit(uf,y,n,p) - fastFit(ur,y,n,p))^2), 
               Ur, Uf,Yr[[j]])})
    SSE.temp <- unlist(Map(function(y) sum(fastLM(Uf[[k]], y[[k]])$residuals^2), Yr))
    SS <- c(SS, SS.temp)
    SSE <- c(SSE, SSE.temp)
    SSY <- c(SSY, SSY.temp)
    jj <- jj-length(j)
    if(jj > 100) kk <- 1:100 else kk <- 1:jj
    j <- j[length(j)] +kk
    setTxtProgressBar(pb,step)
    step <- step+1
  }
  close(pb)
  out <- list(SS = simplify2array(SS), 
              SSE = SSE,
              SSY = SSY)
  out
}

# .SS.iter
# same as SS.iter, but without progress bar option
# used in nearly all 'procD.lm' functions, unless pgls in used
.SS.iter <- function(pfit,iter, seed = NULL, Yalt="RRPP") {
  Y <- pfit$Y
  n <- dim(Y)[1]; p <- dim(Y)[2]
  w <- pfit$weights
  k <- length(pfit$Xfs)
  QRr <- pfit$wQRs.reduced
  QRf <- pfit$wQRs.full
  E <- pfit$residuals.reduced
  Yh <- pfit$fitted.reduced
  w <- pfit$weights
  Ur <- lapply(QRr, function(x) qr.Q(x))
  Uf <- lapply(QRf, function(x) qr.Q(x))
  q <- QRf[[k]]$rank
  if(q/n > 0.4) Pr <- Map(function(uf,ur) tcrossprod(uf) - tcrossprod(ur), Uf, Ur) else
    Pr <- NULL
  ind = perm.index(n, iter, seed=seed)
  SS <- SSE <- SSY <- NULL
  jj <- iter+1
  if(jj > 100) j <- 1:100 else j <- 1:jj
  while(jj > 0){
    ind.j <- ind[j]
    if(Yalt=="RRPP") {
      if(sum(w)==n) {
        Yr = Map(function(x) (Map(function(y,e) e[x,]+y, Yh, E)),ind.j)
      } else {
        Yr = Map(function(x) (Map(function(y,e) (e[x,]+y)*sqrt(w), Yh, E)),ind.j) 
      }} else {
        if(sum(w)==n) {
          Yr = Map(function(x) Map(function(y) y[x,], lapply(1:k,function(.) Y)),ind.j)
        } else {
          Yr = Map(function(x) Map(function(y) (y[x,])*sqrt(w), lapply(1:k,function(.) Y)),ind.j)
        }
      }
    SSY.temp <- unlist(Map(function(y) sum(center(y[[k]])^2), Yr))
    if(!is.null(Pr)) {
      SS.temp <- lapply(1:length(j), function(j){ 
        mapply(function(p,y) sum((p%*%y)^2), 
               Pr,Yr[[j]])})
    } else
      SS.temp <- lapply(1:length(j), function(j){ 
        mapply(function(ur,uf,y) sum((fastFit(uf,y,n,p) - fastFit(ur,y,n,p))^2), 
               Ur, Uf,Yr[[j]])})
    SSE.temp <- unlist(Map(function(y) sum(fastLM(Uf[[k]], y[[k]])$residuals^2), Yr))
    SS <- c(SS, SS.temp)
    SSE <- c(SSE, SSE.temp)
    SSY <- c(SSY, SSY.temp)
    jj <- jj-length(j)
    if(jj > 100) kk <- 1:100 else kk <- 1:jj
    j <- j[length(j)] +kk
    step <- step+1
  }
  
  out <- list(SS = simplify2array(SS), 
              SSE = SSE,
              SSY = SSY)
  out
}

# SS.iter.bilat.symmetry
# calculates SS in random iterations of a resampling procedure
# used in nearly all 'procD.lm' functions, unless pgls in used
SS.iter.bilat.symmetry = function(pfit,iter, seed = NULL, Yalt="RRPP"){
  Y <- as.matrix(pfit$Y)
  Xf <- as.matrix(pfit$X)
  k <- length(pfit$Xfs)
  n <- dim(Y)[1]; p <- dim(Y)[2]
  Yh <- pfit$fitted.reduced
  E <- pfit$residuals.reduced
  w <- pfit$weights
  Ur <- lapply(pfit$wQRs.reduced, function(x) qr.Q(x))
  Uf <- lapply(pfit$wQRs.full, function(x) qr.Q(x))
  Pr <- Map(function(uf,ur) tcrossprod(uf) - tcrossprod(ur), Uf, Ur)
  ind = perm.index(n,iter, seed=seed)
  SS <- NULL
  pb <- txtProgressBar(min = 0, max = ceiling(iter/100), initial = 0, style=3) 
  jj <- iter+1
  step <- 1
  if(jj > 100) j <- 1:100 else j <- 1:jj
  while(jj > 0){
    ind.j <- ind[j]
    if(Yalt=="RRPP") {
      if(sum(w)==n) {
        Yr = Map(function(x) (Map(function(y,e) e[x,]+y, Yh, E)),ind.j)
      } else {
        Yr = Map(function(x) (Map(function(y,e) (e[x,]+y)*sqrt(w), Yh, E)),ind.j) 
      }} else {
        if(sum(w)==n) {
          Yr = Map(function(x) Map(function(y) y[x,], lapply(1:k,function(.) Y)),ind.j)
        } else {
          Yr = Map(function(x) Map(function(y) (y[x,])*sqrt(w), lapply(1:k,function(.) Y)),ind.j)
        }
      }
    SS.temp <- lapply(1:length(j), function(j){ 
      mapply(function(p,y) sum((p%*%y)^2), 
             Pr,Yr[[j]])})
    SS <- c(SS, SS.temp)
    jj <- jj-length(j)
    if(jj > 100) kk <- 1:100 else kk <- 1:jj
    j <- j[length(j)] +kk
    setTxtProgressBar(pb,step)
    step <- step+1
  }
  close(pb)
  simplify2array(SS)
}

# .SS.iter.bilat.symmetry
# same as SS.iter, but without progress bar option
# used in nearly all 'procD.lm' functions, unless pgls in used
.SS.iter.bilat.symmetry = function(pfit,iter, seed = NULL, Yalt="RRPP", SS.type=NULL){
  Y <- as.matrix(pfit$Y)
  Xf <- as.matrix(pfit$X)
  k <- length(pfit$Xfs)
  n <- dim(Y)[1]; p <- dim(Y)[2]
  Yh <- pfit$fitted.reduced
  E <- pfit$residuals.reduced
  w <- pfit$weights
  Ur <- lapply(pfit$wQRs.reduced, function(x) qr.Q(x))
  Uf <- lapply(pfit$wQRs.full, function(x) qr.Q(x))
  Pr <- Map(function(uf,ur) tcrossprod(uf) - tcrossprod(ur), Uf, Ur)
  ind = perm.index(n,iter, seed=seed)
  SS <- NULL
  jj <- iter+1
  if(jj > 100) j <- 1:100 else j <- 1:jj
  while(jj > 0){
    ind.j <- ind[j]
    if(Yalt=="RRPP") {
      if(sum(w)==n) {
        Yr = Map(function(x) (Map(function(y,e) e[x,]+y, Yh, E)),ind.j)
      } else {
        Yr = Map(function(x) (Map(function(y,e) (e[x,]+y)*sqrt(w), Yh, E)),ind.j) 
      }} else {
        if(sum(w)==n) {
          Yr = Map(function(x) Map(function(y) y[x,], lapply(1:k,function(.) Y)),ind.j)
        } else {
          Yr = Map(function(x) Map(function(y) (y[x,])*sqrt(w), lapply(1:k,function(.) Y)),ind.j)
        }
      }
    SS.temp <- lapply(1:length(j), function(j){ 
      mapply(function(p,y) sum((p%*%y)^2), 
             Pr,Yr[[j]])})
    SS <- c(SS, SS.temp)
    jj <- jj-length(j)
    if(jj > 100) kk <- 1:100 else kk <- 1:jj
    j <- j[length(j)] +kk
  }
  simplify2array(SS)
}

# SS.pgls.iter
# calculates F values in random iterations of a resampling procedure, with pgls involved
# used in the 'procD.lm' functions where pgls is used
# Formerly Fpgls.iter
SS.pgls.iter = function(pfit,Pcor,iter, seed=NULL, Yalt="RRPP"){
  Y <- as.matrix(pfit$Y)
  n <- dim(Y)[1]; p <- dim(Y)[2]
  Yh <- pfit$fitted.reduced
  E <- pfit$residuals.reduced
  w<- pfit$weights
  if(any(rownames(Pcor) != rownames(Y))) Pcor <- Pcor[rownames(Y),rownames(Y)]
  PwXrs <- lapply(pfit$wXrs, function(x) crossprod(Pcor,as.matrix(x)))
  PwXfs <- lapply(pfit$wXfs, function(x) crossprod(Pcor,as.matrix(x)))
  Xr <- lapply(PwXrs, function(x) as.matrix(x))
  Xf <- lapply(PwXfs, function(x) as.matrix(x))
  Ur <- lapply(Xr, function(x) qr.Q(qr(x)))
  Uf <- lapply(Xf, function(x) qr.Q(qr(x)))
  k <- length(Uf)
  if(p > n) Ptransr <- lapply(Ur, function(x) tcrossprod(x)%*%Pcor) else
    Ptransr <- lapply(Ur, function(x) x%*%crossprod(x,Pcor)) 
  if(p > n) Ptransf <- lapply(Uf, function(x) tcrossprod(x)%*%Pcor) else
    Ptransf <- lapply(Uf, function(x) x%*%crossprod(x,Pcor)) 
  Ptrans <- Map(function(r,f) f-r, Ptransr, Ptransf)
  ind = perm.index(n,iter, seed=seed)
  SS <- SSE <- SSY <- NULL
  pb <- txtProgressBar(min = 0, max = ceiling(iter/100), initial = 0, style=3) 
  jj <- iter+1
  step <- 1
  if(jj > 100) j <- 1:100 else j <- 1:jj
  while(jj > 0){
    ind.j <- ind[j]
    if(Yalt=="RRPP") {
      if(sum(w)==n) {
        Yr = Map(function(x) (Map(function(y,e) e[x,]+y, Yh, E)),ind.j)
      } else {
        Yr = Map(function(x) (Map(function(y,e) (e[x,]+y)*sqrt(w), Yh, E)),ind.j) 
      }} else {
        if(sum(w)==n) {
          Yr = Map(function(x) Map(function(y) y[x,], lapply(1:k,function(.) Y)),ind.j)
        } else {
          Yr = Map(function(x) Map(function(y) (y[x,])*sqrt(w), lapply(1:k,function(.) Y)),ind.j)
        }
      }
    SS.temp <- lapply(1:length(j), function(j){ 
      mapply(function(p,y) sum((p%*%y)^2), Ptrans,Yr[[j]])})
    SSY.temp <- unlist(Map(function(y) sum(center(y[[k]])^2), Yr))
    SSE.temp <- unlist(Map(function(y) sum(fastLM(Uf[[k]], Pcor%*%y[[k]])$residuals^2), Yr))
    SS <- c(SS,SS.temp)
    SSE <- c(SSE, SSE.temp)
    SSY <- c(SSY, SSY.temp)
    jj <- jj-length(j)
    if(jj > 100) kk <- 1:100 else kk <- 1:jj
    j <- j[length(j)] +kk
    setTxtProgressBar(pb,step)
    step <- step+1
  }
  close(pb)
  out <- list(SS = simplify2array(SS), SSE=SSE, SSY=SSY)
  out
}

# .SS.pgls.iter
# same as Fpgls.iter, but without progress bar option
# used in the 'procD.lm' functions where pgls is used
# Formerly .Fpgls.iter
.SS.pgls.iter = function(pfit,Pcor,iter, seed=NULL, Yalt="RRPP"){
  Y <- as.matrix(pfit$Y)
  n <- dim(Y)[1]; p <- dim(Y)[2]
  Yh <- pfit$fitted.reduced
  E <- pfit$residuals.reduced
  w<- pfit$weights
  if(any(rownames(Pcor) != rownames(Y))) Pcor <- Pcor[rownames(Y),rownames(Y)]
  PwXrs <- lapply(pfit$wXrs, function(x) crossprod(Pcor,as.matrix(x)))
  PwXfs <- lapply(pfit$wXfs, function(x) crossprod(Pcor,as.matrix(x)))
  Xr <- lapply(PwXrs, function(x) as.matrix(x))
  Xf <- lapply(PwXfs, function(x) as.matrix(x))
  Ur <- lapply(Xr, function(x) qr.Q(qr(x)))
  Uf <- lapply(Xf, function(x) qr.Q(qr(x)))
  k <- length(Uf)
  if(p > n) Ptransr <- lapply(Ur, function(x) tcrossprod(x)%*%Pcor) else
    Ptransr <- lapply(Ur, function(x) x%*%crossprod(x,Pcor)) 
  if(p > n) Ptransf <- lapply(Uf, function(x) tcrossprod(x)%*%Pcor) else
    Ptransf <- lapply(Uf, function(x) x%*%crossprod(x,Pcor)) 
  Ptrans <- Map(function(r,f) f-r, Ptransr, Ptransf)
  ind = perm.index(n,iter, seed=seed)
  SS <- SSE <- SSY <- NULL
  jj <- iter+1
  if(jj > 100) j <- 1:100 else j <- 1:jj
  while(jj > 0){
    ind.j <- ind[j]
    if(Yalt=="RRPP") {
      if(sum(w)==n) {
        Yr = Map(function(x) (Map(function(y,e) e[x,]+y, Yh, E)),ind.j)
      } else {
        Yr = Map(function(x) (Map(function(y,e) (e[x,]+y)*sqrt(w), Yh, E)),ind.j) 
      }} else {
        if(sum(w)==n) {
          Yr = Map(function(x) Map(function(y) y[x,], lapply(1:k,function(.) Y)),ind.j)
        } else {
          Yr = Map(function(x) Map(function(y) (y[x,])*sqrt(w), lapply(1:k,function(.) Y)),ind.j)
        }
      }
    SS.temp <- lapply(1:length(j), function(j){ 
      mapply(function(p,y) sum((p%*%y)^2), Ptrans,Yr[[j]])})
    SSY.temp <- unlist(Map(function(y) sum(center(y[[k]])^2), Yr))
    SSE.temp <- unlist(Map(function(y) sum(fastLM(Uf[[k]], Pcor%*%y[[k]])$residuals^2), Yr))
    SS <- c(SS,SS.temp)
    SSE <- c(SSE, SSE.temp)
    SSY <- c(SSY, SSY.temp)
    jj <- jj-length(j)
    if(jj > 100) kk <- 1:100 else kk <- 1:jj
    j <- j[length(j)] +kk
  }
  out <- list(SS = simplify2array(SS), SSE=SSE, SSY=SSY)
  out
}

# anova.parts
# makes an ANOVA table based on SS from SS.iter
# used in nearly all 'procD.lm' functions
# replaces anova.parts.pgls
anova.parts <- function(pfit, P){ # P(ermutations) from SS.iter
  Y <- as.matrix(pfit$Y)
  QRr <- pfit$wQRs.reduced
  QRf <- pfit$wQRs.full
  k <- length(QRf)
  n <- dim(Y)[1]; p <- dim(Y)[2]
  df <- sapply(1:k, function(j) QRf[[j]]$rank - QRr[[j]]$rank)
  dfE <- n- k -1
  SSE.model <- P$SSE[1]
  SSY <- P$SSY[1]
  if(k==1) SS <- P$SS[1] else SS <- P$SS[,1]
  anova.terms <- pfit$term.labels
  MS <- SS/df
  R2 <- SS/SSY
  MSE <- SSE.model/dfE
  Fs <- MS/MSE
  df <- c(df, dfE, n-1)
  SS <- c(SS,SSE.model, SSY)
  MS <- c(MS,MSE,NA)
  R2 <- c(R2,NA,NA)
  Fs <- c(Fs,NA,NA)
  anova.tab <- data.frame(df,SS,MS,Rsq=R2,F=Fs)
  rownames(anova.tab) <- c(anova.terms, "Residuals", "Total")
  out <- list(anova.table = anova.tab, anova.terms = anova.terms,
              SS = SS, df = df, R2 = R2[1:k], F = Fs[1:k])
  out
}

# anova.parts.symmetry
# makes an ANOVA table based on SS from SS.iter
# used in symmetry analysis, which is a nested model
anova.parts.symmetry <- function(pfit, P, object.sym = FALSE){ # P(ermutations) from SS.iter
  Y <- as.matrix(pfit$Y)
  QRr <- pfit$wQRs.reduced
  QRf <- pfit$wQRs.full
  k <- length(QRf)
  n <- dim(Y)[1]; p <- dim(Y)[2]
  df <- sapply(1:k, function(j) QRf[[j]]$rank - QRr[[j]]$rank)
  SSY <- P$SSY
  SS <- P$SS
  anova.terms <- pfit$term.labels
  if(object.sym){
    SS<-SS/2; SSY<-SSY/2
  }
  MS <- SS/df
  R2 <- SS/SSY
  F1 <- MS[1,]/MS[3,]
  F2 <- MS[2,]/MS[3,]
  if(k==4) F3 <- MS[3,]/MS[4,] else F3 <- NULL
  Fs <- rbind(F1,F2,F3, NA)
  rownames(Fs) <- rownames(MS) <- rownames(SS) <- rownames(R2) <- anova.terms
  Ps <- apply(Fs,1,pval)
  if(k==4) Ps[4] <- NA else Ps[3] <-NA
  Zs <- apply(Fs,1,effect.size)
  if(k==4) Zs[4] <- NA else Zs[3] <-NA
  anova.tab <- data.frame(df = df,SS = SS[,1],
                          MS = MS[,1],
                          Rsq= R2[,1], 
                          F=Fs[,1], Z=Zs, Pr = Ps)
  rownames(anova.tab) <- anova.terms
  out <- list(anova.table = anova.tab, anova.terms = anova.terms,
              SS = SS[,1], df = df, R2 = R2[,1], F = Fs[1:(k-1),1],
              random.Fs = Fs)
  out
}

# pval
# P-values form random outcomes
# any analytical function
pval = function(s){# s = sampling distribution
  p = length(s)
  r = rank(s)[1]-1
  pv = 1-r/p
  pv
}

# Pval.matrix
# P-values form random outcomes that comprise matrices
# any analytical function with results in matrices
Pval.matrix = function(M){
  P = matrix(0,dim(M)[1],dim(M)[2])
  for(i in 1:dim(M)[1]){
    for(j in 1:dim(M)[2]){
      y = M[i,j,]
      p = pval(y)
      P[i,j]=p
    }
  }
  if(dim(M)[1] > 1 && dim(M)[2] >1) diag(P)=1
  rownames(P) = dimnames(M)[[1]]
  colnames(P) = dimnames(M)[[2]]
  P
}

# effect.size
# Effect sizes (standard deviates) form random outcomes
# any analytical function
effect.size <- function(x, center = TRUE) {
  z = scale(x, center=center)
  n <- length(z)
  z[1]*sqrt((n-1)/(n))
}

# Effect.size.matrix
# Effect sizes form random outcomes that comprise matrices
# any analytical function with results in matrices
Effect.size.matrix <- function(M, center=TRUE){
  Z = matrix(0,dim(M)[1],dim(M)[2])
  for(i in 1:dim(M)[1]){
    for(j in 1:dim(M)[2]){
      y = M[i,j,]
      z = effect.size(y, center=center)
      Z[i,j]=z
    }
  }
  if(dim(M)[1] > 1 && dim(M)[2] >1) diag(Z)=0
  rownames(Z) = dimnames(M)[[1]]
  colnames(Z) = dimnames(M)[[2]]
  Z
}

# single.factor
# converts factorial designs to single-factor variables
# advanced.procD.lm

# helpers for single.factor
leveler <- function(x){ # x = data.frame of 2 columns
  a <-levels(x[,1])
  b <- levels(x[,2])
  na <- length(a); nb <- length(b)
  res <- NULL
  for(i in 1:na){
    ab <- c(a[i],b)
    res <- c(res, combn(ab, 2, simplify=FALSE)[1:nb])
  }
  res <- lapply(res, paste, collapse=":")
  simplify2array(res)
}

multileveler <- function(x){ # x = data.frame of 2 or more columns
  if(NCOL(x) == 0) y <- levels(x)
  if(NCOL(x) == 1) y <- levels(x[,1])
  if(NCOL(x) == 2) y <- leveler(x)
  if(NCOL(x) > 2){
    a <- leveler(x[,1:2])
    for(i in 3:NCOL(x)){
      b <- levels(x[,i])
      na <- length(a); nb <- length(b)
      res <- NULL
      for(i in 1:na){
        ab <- c(a[i],b)
        res <- c(res, combn(ab, 2, simplify=FALSE)[1:nb])
      }
      res <- lapply(res, paste, collapse=":")
      a <- simplify2array(res)
    }
    y <- a
  }
  return(y)
}

single.factor <- function(pfit) {# pfit = Procrustes fit
  Terms <- pfit$Terms
  dat <- pfit$data
  datClasses <- sapply(dat, function(x) data.class(x))
  facs <- dat[which(datClasses == "factor")]
  facs <- as.data.frame(facs)
  if(ncol(facs) > 1) fac <- factor(apply(facs, 1,function(x) paste(x, collapse=":"))) else 
    fac <- as.factor(unlist(facs))
  faclevels <- multileveler(facs)
  factor(fac, levels=faclevels)
}

# cov.extract
# Extracts covariates from design matrices
# advanced.procD.lm
cov.extract <- function(pfit) {
  Terms <- pfit$Terms
  mf <- model.frame(Terms, data = pfit$data)
  if(is.null(.getXlevels(Terms, mf))) covs <- NULL else
  {
    datClasses <- sapply(mf, function(x) data.class(x))
    datClasses <- which(datClasses == "numeric")
    covs <- mf[datClasses]
  }
  if(length(covs) == 0) covs <- NULL else covs <- as.matrix(covs)
  covs
}

# ls.means
# estimates ls.means from models with slopes and factors
# advanced.procD.lm
# THIS FUNCTION IS NO LONGER USED.  It is retained, however, for future debugging
# purposes, in the event updates have errors
ls.means = function(pfit, Y=NULL, g=NULL, data=NULL, Pcor = NULL) { 
  if(!is.null(Pcor) && is.null(Y)) stop("If Pcor is provided, Y cannot be null")
  if(is.null(Y)) Y <- pfit$wY 
  n <- nrow(Y)
  if(is.null(data)) dat <- pfit$data else dat <- data
  if(!is.null(g)) {
    if(is.data.frame(g)){
      fac.check <- sapply(g, is.factor)
      facs <- g[,fac.check]
    } else if(is.factor(g)) facs <- g else stop("groups input neither a factor nor factors")
    if(ncol(as.matrix(facs)) > 1) fac <- factor(apply(facs, 1,function(x) paste(x, collapse=":"))) else 
      fac <- as.factor(unlist(facs))
  } else fac <- single.factor(pfit)
  covs <- cov.extract(pfit) 
  if(is.null(covs)) X0 <- model.matrix(~fac) else {
    if(ncol(as.matrix(covs)) == 1) covs <- as.vector(covs)
    X0 <- model.matrix(~covs+fac)
  }
  X <- X0*sqrt(pfit$weights)
  if(!is.null(Pcor)) fit <- .lm.fit(Pcor%*%X,Y)$coefficients else fit <- .lm.fit(X,Y)$coefficients
  if(!is.null(covs)){
    Xcov.mean <- as.matrix(X[,1:ncol(model.matrix(~covs))])
    Xcov.mean <- sapply(1:ncol(Xcov.mean), 
                        function(j) rep(mean(Xcov.mean[,j]),nrow(Xcov.mean)))
    Xnew <- cbind(Xcov.mean, X[,-(1:ncol(Xcov.mean))])
  } else Xnew <- X
  lsm <- as.matrix(lm.fit(model.matrix(~fac+0),Xnew%*%fit)$coefficients)
  rownames(lsm) <- levels(fac)
  lsm
}

# apply.ls.means
# estimates ls.means from models with slopes and factors across random outcomes in a list
# via helper functions, quick.ls.means.setup, and quick.ls.means
# advanced.procD.lm
quick.ls.means.set.up <- function(pfit, g=NULL, data=NULL) {
  if(is.null(data)) dat <- pfit$data else dat <- data
  if(!is.null(g)) {
    if(is.data.frame(g)){
      fac.check <- sapply(g, is.factor)
      facs <- g[,fac.check]
    } else if(is.factor(g)) facs <- g else stop("groups input neither a factor nor factors")
    if(ncol(as.matrix(facs)) > 1) fac <- factor(apply(facs, 1,function(x) paste(x, collapse=":"))) else 
      fac <- as.factor(unlist(facs))
  } else fac <- single.factor(pfit)
  covs <- cov.extract(pfit) 
  if(is.null(covs)) X0 <- model.matrix(~fac) else {
    if(ncol(as.matrix(covs)) == 1) covs <- as.vector(covs)
    X0 <- model.matrix(~covs+fac)
  }
  X <- X0*sqrt(pfit$weights)
  if(!is.null(covs)){
    Xcov.mean <- as.matrix(X[,1:ncol(model.matrix(~covs))])
    Xcov.mean <- sapply(1:ncol(Xcov.mean), 
                        function(j) rep(mean(Xcov.mean[,j]),nrow(Xcov.mean)))
    Xnew <- cbind(Xcov.mean, X[,-(1:ncol(Xcov.mean))])
  } else Xnew <- X
  list(X0=X, X=Xnew, fac=fac)
}

quick.ls.means <- function(X0, X, Y, fac, Pcor=NULL){
  if(!is.null(Pcor)) fit <- .lm.fit(Pcor%*%X0,Y)$coefficients else fit <- .lm.fit(X0,Y)$coefficients
  lsm <- as.matrix(lm.fit(model.matrix(~fac+0),X%*%fit)$coefficients)
  rownames(lsm) <- levels(fac)
  lsm
}

apply.ls.means <- function(pfit, Yr, g=NULL, data=NULL, Pcor=NULL){
  setup<-quick.ls.means.set.up(pfit, g=g, data=data)
  X0 <- setup$X0; X <- setup$X; fac <- setup$fac
  Map(function(y) quick.ls.means(X0,X, Y=y, fac=fac, Pcor=Pcor), Yr)
}

# slopes
# estimates slopes from models with slopes and factors
# advanced.procD.lm
# THIS FUNCTION IS NO LONGER USED.  It is retained, however, for future debugging
# purposes, in the event updates have errors
slopes = function(pfit, Y=NULL, g = NULL, slope=NULL, data = NULL, Pcor = NULL){ 
  if(!is.null(Pcor) && is.null(Y)) stop("If Pcor is provided, Y cannot be null")
  if(is.null(Y)) Y <- pfit$wY
  if(is.null(data)) dat <- pfit$data else dat <- data
  if(!is.null(g)) {
    if(is.data.frame(g)){
      fac.check <- sapply(g, is.factor)
      facs <- g[,fac.check]
    } else if(is.factor(g)) facs <- g else stop("groups input neither a factor nor factors")
    if(ncol(as.matrix(facs)) > 1) fac <- factor(apply(facs, 1,function(x) paste(x, collapse=":"))) else 
      fac <- as.factor(unlist(facs))
  } else fac <- single.factor(pfit)
  if(!is.null(slope)) covs <- as.matrix(slope) else covs <- as.matrix(cov.extract(pfit))
  if(ncol(covs) > 1) stop("Only one covariate can be used for slope-comparisons")
  if(ncol(covs) == 0) stop("No covariate for which to compare slopes")
  if(!is.null(Pcor)) {
    B <- qr.coef(qr(Pcor%*%model.matrix(~fac*covs)), Y)
    } else B <- qr.coef(qr(model.matrix(~fac*covs)), Y)
  fac.p <- qr(model.matrix(~fac))$rank
  if(is.matrix(B)) {
    Bslopes <- as.matrix(B[-(1:fac.p),])
    Badjust <- rbind(0,t(sapply(2:fac.p, function(x) matrix(Bslopes[1,]))))
    Bslopes <- Bslopes + Badjust} else {
      Bslopes <- B[-(1:fac.p)]
      Badjust <- c(0,rep(Bslopes[1],(fac.p-1)))
      Bslopes <- matrix(Bslopes + Badjust)
    }
  if(ncol(Bslopes)==1) Bslopes <- cbind(1, Bslopes)
  rownames(Bslopes) <- levels(fac)
  Bslopes
}

# apply.slopes
# estimates slopes from models with slopes and factors across random outcomes in a list
# advanced.procD.lm
quick.slopes.set.up <- function(pfit, g=NULL, slope=NULL, data=NULL) {
  if(is.null(data)) dat <- pfit$data else dat <- data
  if(!is.null(g)) {
    if(is.data.frame(g)){
      fac.check <- sapply(g, is.factor)
      facs <- g[,fac.check]
    } else if(is.factor(g)) facs <- g else stop("groups input neither a factor nor factors")
    if(ncol(as.matrix(facs)) > 1) fac <- factor(apply(facs, 1,function(x) paste(x, collapse=":"))) else 
      fac <- as.factor(unlist(facs))
  } else fac <- single.factor(pfit)
  if(!is.null(slope)) covs <- as.matrix(slope) else covs <- as.matrix(cov.extract(pfit))
  if(ncol(covs) > 1) stop("Only one covariate can be used for slope-comparisons")
  if(ncol(covs) == 0) stop("No covariate for which to compare slopes")
  list(covs=covs, fac=fac)
}

quick.slopes <- function(covs, fac, Y, Pcor=NULL){
  if(!is.null(Pcor)) {
    B <- qr.coef(qr(Pcor%*%model.matrix(~fac*covs)), Y)
  } else B <- qr.coef(qr(model.matrix(~fac*covs)), Y)
  fac.p <- qr(model.matrix(~fac))$rank
  ones <- matrix(1,fac.p-1)
  if(is.matrix(B)) {
    Bslopes <- as.matrix(B[-(1:fac.p),])
    Int <- Bslopes[1,]
    Badjust <- rbind(0,ones%*%Int)
    Bslopes <- Bslopes + Badjust} else {
      Bslopes <- B[-(1:fac.p)]
      Badjust <- c(0,rep(Bslopes[1],(fac.p-1)))
      Bslopes <- matrix(Bslopes + Badjust)
    }
  if(ncol(Bslopes)==1) Bslopes <- cbind(1, Bslopes)
  rownames(Bslopes) <- levels(fac)
  Bslopes
}
  
apply.slopes <- function(pfit, Yr, g=NULL, slope=NULL, data=NULL, Pcor=NULL){
  setup <- quick.slopes.set.up(pfit, g=g, slope=slope, data=data)
  covs <- setup$covs; fac <- setup$fac
  slopes <- Map(function(y) quick.slopes(covs, fac,y, Pcor=Pcor), Yr)
  if(ncol(slopes[[1]])==1) slopes <- Map(function(s) cbind(1,s), slopes)
  slopes 
}

# vec.cor.matrix
# the vector correlations among multiple slopes
# advanced.procD.lm
vec.cor.matrix <- function(M) {
  M = as.matrix(M)
  w = 1/sqrt(diag(tcrossprod(M)))
  vc = tcrossprod(M*w)
  options(warn = -1)
  vc
}

# vec.ang.matrix
# converts the vector correlations from vec.cor.matrix to angles
# advanced.procD.lm
vec.ang.matrix <- function(M, type = c("rad", "deg", "r")){
  M= as.matrix(M)
  type= match.arg(type)
  if(type == "r") {
    vc = vec.cor.matrix(M)
  } else {
    vc = vec.cor.matrix(M)
    vc = acos(vc)
    diag(vc) = 0
  }
  if(type == "deg") vc = vc*180/pi
  vc
}

# pls
# performs PLS analysis
# Used in two.b.pls, integration.test, phylo.integration, apply.pls
pls <- function(x,y, RV=FALSE, verbose = FALSE){
  x <- as.matrix(x); y <- as.matrix(y)
  px <- dim(x)[2]; py <- dim(y)[2]; pmin <- min(px,py)
  S12 <- crossprod(center(x),center(y))/(dim(x)[1] - 1)
  if(length(S12) == 1) {
    r.pls <- cor(x,y) 
    pls <- NULL
    U <- NULL
    V <- NULL
    XScores <- x 
    YScores <- y 
    }
  else {
    pls <- La.svd(S12, pmin, pmin)
    U <- pls$u; V <- t(pls$vt)
    XScores <- x %*% U
    YScores <- y %*% V
    r.pls <- cor(XScores[,1],YScores[,1])
  }
  if(RV == TRUE){
    S11 <- var(x)
    S22 <- var(y)
    RV <- sum(colSums(S12^2))/sqrt(sum(S11^2)*sum(S22^2))
  } else
    RV <- NULL
  if(verbose==TRUE){
    XScores <- as.matrix(XScores); Y <- as.matrix(YScores)
    rownames(U)  = colnames(x); rownames(V) = colnames(y)
    out <- list(pls.svd = pls, r.pls = r.pls, RV=RV, left.vectors=U, 
                right.vectors=V, XScores=XScores,YScores=YScores)
  } else out <- r.pls
  out
}

# quick.pls
# a streamlines pls code
# used in: apply.pls
quick.pls <- function(x,y) {# no RV; no verbose output
  # assume parameters already found and assume x and y are centered
  S12 <- crossprod(x,y)/(dim(x)[1] - 1)
  if(length(S12) == 1) res <- cor(x,y) else {
    pls <- La.svd(S12, 1, 1)
    U<-pls$u; V <- as.vector(pls$vt)
    res <- cor(x%*%U,y%*%V)
  }
  res
}

# apply.pls 
# run permutations of pls analysis
# used in: two.b.pls, integration.test
apply.pls <- function(x,y, RV=FALSE, iter, seed = NULL){
  x <- as.matrix(x); y <- as.matrix(y)
  px <- ncol(x); py <- ncol(y)
  pmin <- min(px,py)
  ind <- perm.index(nrow(x), iter, seed=seed)
  RV.rand <- r.rand <- NULL
  pb <- txtProgressBar(min = 0, max = ceiling(iter/100), initial = 0, style=3) 
  jj <- iter+1
  step <- 1
  if(jj > 100) j <- 1:100 else j <- 1:jj
  while(jj > 0){
    ind.j <- ind[j]
    y.rand <-lapply(1:length(j), function(i) y[ind.j[[i]],])
    if(RV == TRUE) RV.rand <- c(RV.rand,sapply(1:length(j), function(i) pls(x,y.rand[[i]], RV=TRUE, verbose = TRUE)$RV)) else
      r.rand <- c(r.rand, sapply(1:length(j), function(i) quick.pls(x,y.rand[[i]])))
    jj <- jj-length(j)
    if(jj > 100) kk <- 1:100 else kk <- 1:jj
    j <- j[length(j)] +kk
    setTxtProgressBar(pb,step)
    step <- step+1
  }
  close(pb)
  if(RV == TRUE) RV.rand else r.rand
}

# .apply.pls 
# same as apply.pls, but without progress bar option
# used in: two.b.pls, integration.test
.apply.pls <- function(x,y, RV=FALSE, iter, seed = NULL){
  x <- as.matrix(x); y <- as.matrix(y)
  px <- ncol(x); py <- ncol(y)
  pmin <- min(px,py)
  ind <- perm.index(nrow(x), iter, seed=seed)
  RV.rand <- r.rand <- NULL
  jj <- iter+1
  if(jj > 100) j <- 1:100 else j <- 1:jj
  while(jj > 0){
    ind.j <- ind[j]
    y.rand <-lapply(1:length(j), function(i) y[ind.j[[i]],])
    if(RV == TRUE) RV.rand <- c(RV.rand,sapply(1:length(j), function(i) pls(x,y.rand[[i]], RV=TRUE, verbose = TRUE)$RV)) else
      r.rand <- c(r.rand, sapply(1:length(j), function(i) quick.pls(x,y.rand[[i]])))
    jj <- jj-length(j)
    if(jj > 100) kk <- 1:100 else kk <- 1:jj
    j <- j[length(j)] +kk
  }
  if(RV == TRUE) RV.rand else r.rand
}

# pls.multi
# obtain average of pairwise PLS analyses for 3+modules
# used in: apply.plsmulti, integration.test
plsmulti<-function(x,gps){
  g<-factor(as.numeric(gps))
  ngps<-nlevels(g)
  S<-var(x)
  gps.combo <- combn(ngps, 2)
  pls.gp <- sapply(1:ncol(gps.combo), function(j){ # no loops
    S12<-S[which(g==gps.combo[1,j]),which(g==gps.combo[2,j])]
    px <- nrow(S12); py <- ncol(S12); pmin <- min(px,py)
    pls<-La.svd(S12, pmin, pmin)
    U<-pls$u; V<-t(pls$vt)
    XScores<-x[,which(g==gps.combo[1,j])]%*%U[,1]; YScores<-x[,which(g==gps.combo[2,j])]%*%V[,1]
    cor(XScores,YScores)
  })
  if(length(pls.gp) > 1) pls.mat <- dist(matrix(0, ngps,)) else 
    pls.mat = 0 
  for(i in 1:length(pls.mat)) pls.mat[[i]] <- pls.gp[i]
  pls.obs <- mean(pls.gp) 
  list(r.pls = pls.obs, r.pls.mat=pls.mat)
}

# quick.plsmulti
# a streamlined plsmulti
# used in apply.plsmulti
quick.plsmulti <- function(x,g,gps.combo){
  # assumed x is already centered
  pls.gp <- sapply(1:ncol(gps.combo), function(j){ # no loops
    xx <- x[,g==gps.combo[1,j]]
    yy <- x[,g==gps.combo[2,j]]
    S12<-crossprod(xx,yy)/(dim(xx)[1] - 1)
    pls<-La.svd(S12, 1, 1)
    U<-pls$u; V<-as.vector(pls$vt)
    cor(xx%*%U, yy%*%V)
  })
  mean(pls.gp) 
}

# apply.plsmulti
# permutation for multipls
# used in: integration.test
apply.plsmulti <- function(x,gps, iter, seed = NULL){
  g<-factor(as.numeric(gps))
  ngps<-nlevels(g)
  gps.combo <- combn(ngps, 2)
  ind <- perm.index(nrow(x), iter, seed=seed)
  pb <- txtProgressBar(min = 0, max = ceiling(iter/100), initial = 0, style=3) 
  jj <- iter+1
  step <- 1
  if(jj > 100) j <- 1:100 else j <- 1:jj
  r.rand <- NULL
  while(jj > 0){
    ind.j <- ind[j]
    x.r<-lapply(1:length(j), function(i) x[ind.j[[i]], g==1]) 
    r.rand<-c(r.rand, sapply(1:length(j), function(i) quick.plsmulti(cbind(x.r[[i]],
                                                  x[,g!=1]), g, gps.combo))) 
    jj <- jj-length(j)
    if(jj > 100) kk <- 1:100 else kk <- 1:jj
    j <- j[length(j)] +kk
    setTxtProgressBar(pb,step)
    step <- step+1
  }
  close(pb)
  r.rand
}

# .apply.plsmulti
# same as apply.plsmulti, but without progress bar option
# used in: integration.test
.apply.plsmulti <- function(x,gps, iter, seed = NULL){
  g<-factor(as.numeric(gps))
  ngps<-nlevels(g)
  gps.combo <- combn(ngps, 2)
  ind <- perm.index(nrow(x), iter, seed=seed)
  jj <- iter+1
  if(jj > 100) j <- 1:100 else j <- 1:jj
  r.rand <- NULL
  while(jj > 0){
    ind.j <- ind[j]
    x.r<-lapply(1:length(j), function(i) x[ind.j[[i]], g==1]) 
    r.rand<-c(r.rand, sapply(1:length(j), function(i) quick.plsmulti(cbind(x.r[[i]],
                                 x[,g!=1]), g, gps.combo)))
    jj <- jj-length(j)
    if(jj > 100) kk <- 1:100 else kk <- 1:jj
    j <- j[length(j)] +kk
  }
  r.rand
}

# CR
# Function to estimate CR coefficient
# used in: modularity.test, apply.CR
CR<-function(x,gps){
  g <- gps
  ngps <- length(unique(g))
  S<-var(x)
  diag(S)<-0
  gps.combo <- combn(ngps, 2)
  CR.gp <- sapply(1:ncol(gps.combo), function(j){ # no loops
    S11<-S[which(g==gps.combo[1,j]),which(g==gps.combo[1,j])]
    S22<-S[which(g==gps.combo[2,j]),which(g==gps.combo[2,j])]
    S12<-S[which(g==gps.combo[1,j]),which(g==gps.combo[2,j])]
    sqrt(sum(colSums(S12^2))/sqrt(sum(S11^2)*sum(S22^2)))
  })
  if(length(CR.gp) > 1) CR.mat <- dist(matrix(0, ngps,)) else 
    CR.mat = 0 # may not be necessary
  for(i in 1:length(CR.mat)) CR.mat[[i]] <- CR.gp[i]

  CR.obs <- mean(CR.gp) 
  list(CR = CR.obs, CR.mat=CR.mat)
}

# quick.CR
# streamlined CR
# used in: apply.CR, boot.CR
quick.CR <-function(x,gps){ # no CR.mat made
  g <- gps
  ngps <- length(unique(g))
  S<-var(x)
  diag(S)<-0
  gps.combo <- combn(ngps, 2)
  CR.gp <- sapply(1:ncol(gps.combo), function(j){
    S11<-S[which(g==gps.combo[1,j]),which(g==gps.combo[1,j])]
    S22<-S[which(g==gps.combo[2,j]),which(g==gps.combo[2,j])]
    S12<-S[which(g==gps.combo[1,j]),which(g==gps.combo[2,j])]
    sqrt(sum(colSums(S12^2))/sqrt(sum(S11^2)*sum(S22^2)))
  })
  mean(CR.gp)
}

# apply.CR
# permutation for CR
# used in: modularity.test
apply.CR <- function(x,g,k, iter, seed = NULL){# g = partition.gp
  ind <- perm.CR.index(g,k, iter, seed=seed)
  pb <- txtProgressBar(min = 0, max = ceiling(iter/100), initial = 0, style=3) 
  jj <- iter+1
  step <- 1
  if(jj > 100) j <- 1:100 else j <- 1:jj
  CR.rand <- NULL
  while(jj > 0){
    ind.j <- ind[j]
    CR.rand<-c(CR.rand, sapply(1:length(j), function(i) quick.CR(x, gps=ind.j[[i]])))
    jj <- jj-length(j)
    if(jj > 100) kk <- 1:100 else kk <- 1:jj
    j <- j[length(j)] +kk
    setTxtProgressBar(pb,step)
    step <- step+1
  }
  close(pb)
  CR.rand
}

# .apply.CR
# same as apply.CR, but without progress bar option
# used in: modularity.test
.apply.CR <- function(x,g,k, iter, seed = NULL){# g = partition.gp
  ind <- perm.CR.index(g,k, iter, seed=seed)
  jj <- iter+1
  if(jj > 100) j <- 1:100 else j <- 1:jj
  CR.rand <- NULL
  while(jj > 0){
    ind.j <- ind[j]
    CR.rand<-c(CR.rand, sapply(1:length(j), function(i) quick.CR(x, gps=ind.j[[i]])))
    jj <- jj-length(j)
    if(jj > 100) kk <- 1:100 else kk <- 1:jj
    j <- j[length(j)] +kk
  }
  CR.rand
}

# boot.CR
# Bootstrap for CR
# used in: modularity.test
boot.CR <- function(x,gps, k,iter, seed = NULL){
  x<-as.matrix(x)
  boot <- boot.index(nrow(x), iter, seed=seed)
  if(k==1){
    jj <- iter+1
    if(jj > 100) j <- 1:100 else j <- 1:jj
    CR.boot <- NULL
    while(jj > 0){
      boot.j <- boot[j]
      x.r<-lapply(1:length(j), function(i) x[boot.j[[i]],])
      CR.boot<-c(CR.boot, sapply(1:length(j), function(i) quick.CR(x.r[[i]],gps)))
      jj <- jj-length(j)
      if(jj > 100) kk <- 1:100 else kk <- 1:jj
      j <- j[length(j)] +kk
    }
  }
  
  if(k>1){  #for GM data
    angle <- seq(-44,44,2)
    if(k==2){
      rot.mat<-lapply(1:(length(angle)), function(i) matrix(c(cos(angle[i]*pi/180),
                                                              sin(angle[i]*pi/180),-sin(angle[i]*pi/180),cos(angle[i]*pi/180)),ncol=2))      
    }
    if(k==3){
      rot.mat<-lapply(1:(length(angle)), function(i) matrix(c(cos(angle[i]*pi/180),
                                                              sin(angle[i]*pi/180),0,-sin(angle[i]*pi/180),cos(angle[i]*pi/180), 0,0,0,1),ncol=3))      
    }
    jj <- iter+1
    if(jj > 100) j <- 1:100 else j <- 1:jj
    CR.boot <- NULL
    while(jj > 0){
      boot.j <- boot[j]
      x.r<-lapply(1:length(j), function(i) x[boot.j[[i]],])
      Alist.r <-lapply(1:length(x.r), function(i) { y <- x.r[[i]]; arrayspecs(y, ncol(y)/k,k)})
      CR.boot <- c(CR.boot, lapply(1:length(Alist.r), function(i){
        A <- Alist.r[[i]]
        A <- lapply(1:dim(A)[[3]], function(ii) A[,,ii])
        B <- Map(function(r) t(mapply(function(a) matrix(t(a%*%r)), A)), rot.mat)
        CRs <- Map(function(x) quick.CR(x,gps), B)
        Reduce("+", CRs)/length(CRs)
      }))
      jj <- jj-length(j)
      if(jj > 100) kk <- 1:100 else kk <- 1:jj
      j <- j[length(j)] +kk
    }
  }
  unlist(CR.boot)
}

# CR.phylo
# phylogenetic CR analysis
# used in: phylo.modularity
CR.phylo<-function(x,invC,gps){
  g <- gps
  ngps <- length(unique(g))
  gps.combo <- combn(ngps, 2)
  one<-matrix(1,nrow(x),1)  
  a<-colSums(invC %*% x)*sum(invC)^-1  
  R<- t(x-one%*%a)%*%invC%*%(x-one%*%a)*(nrow(x)-1)^-1 
  diag(R)<-0
  gps.combo <- combn(ngps, 2)
  CR.gp <- sapply(1:ncol(gps.combo), function(j){ 
    R11<-R[which(g==gps.combo[1,j]),which(g==gps.combo[1,j])]
    R22<-R[which(g==gps.combo[2,j]),which(g==gps.combo[2,j])]
    R12<-R[which(g==gps.combo[1,j]),which(g==gps.combo[2,j])]
    sqrt(sum(colSums(R12^2))/sqrt(sum(R11^2)*sum(R22^2)))
  })
  if(length(CR.gp) > 1) CR.mat <- dist(matrix(0, ngps,)) else 
    CR.mat = 0 
  for(i in 1:length(CR.mat)) CR.mat[[i]] <- CR.gp[i]
  
  CR.obs <- mean(CR.gp) 
  list(CR = CR.obs, CR.mat=CR.mat)
}

# quick.CR.phylo
# streamlined phylo CR
# used in: apply.phylo.CR
quick.CR.phylo <- function(x,invC,gps){
  x <- as.matrix(x); invC <- as.matrix(invC)
  g <- gps
  ngps <- length(unique(g))
  gps.combo <- combn(ngps, 2)
  one<-matrix(1,nrow(x),1)  
  a<-colSums(invC %*% x)*sum(invC)^-1  
  R<- t(x-one%*%a)%*%invC%*%(x-one%*%a)*(nrow(x)-1)^-1 
  diag(R)<-0
  gps.combo <- combn(ngps, 2)
  CR.gp <- sapply(1:ncol(gps.combo), function(j){ 
    R11<-R[which(g==gps.combo[1,j]),which(g==gps.combo[1,j])]
    R22<-R[which(g==gps.combo[2,j]),which(g==gps.combo[2,j])]
    R12<-R[which(g==gps.combo[1,j]),which(g==gps.combo[2,j])]
    sqrt(sum(colSums(R12^2))/sqrt(sum(R11^2)*sum(R22^2)))
  })
  
  mean(CR.gp) 
}

# apply.phylo.CR
# permutation for phylo.CR
# used in: phylo.modularity
apply.phylo.CR <- function(x,invC,gps, k, iter, seed=NULL){
  ind <- perm.CR.index(g=gps,k, iter, seed=seed)
  pb <- txtProgressBar(min = 0, max = ceiling(iter/100), initial = 0, style=3) 
  jj <- iter+1
  step <- 1
  if(jj > 100) j <- 1:100 else j <- 1:jj
  CR.rand <- NULL
  while(jj > 0){
    ind.j <- ind[j]
    CR.rand<-c(CR.rand, sapply(1:length(j), function(i) quick.CR.phylo(x,invC=invC,gps=ind.j[[i]]))) 
    jj <- jj-length(j)
    if(jj > 100) kk <- 1:100 else kk <- 1:jj
    j <- j[length(j)] +kk
    setTxtProgressBar(pb,step)
    step <- step+1
  }
  close(pb)
  CR.rand
}

# .apply.phylo.CR
# same as apply.phylo.CR, but without progress bar option
# used in: phylo.modularity
.apply.phylo.CR <- function(x,invC,gps, k, iter, seed=NULL){
  ind <- perm.CR.index(g=gps,k, iter, seed=seed)
  jj <- iter+1
  if(jj > 100) j <- 1:100 else j <- 1:jj
  CR.rand <- NULL
  while(jj > 0){
    ind.j <- ind[j]
    CR.rand<-c(CR.rand, sapply(1:length(j), function(i) quick.CR.phylo(x,invC=invC,gps=ind.j[[i]]))) 
    jj <- jj-length(j)
    if(jj > 100) kk <- 1:100 else kk <- 1:jj
    j <- j[length(j)] +kk
  }
  CR.rand
}

# boot.phylo.CR
# bootstrap for phylo.CR
# phylo.modularity 
boot.phylo.CR <- function(x, invC, gps, k,iter, seed = NULL){
  x<-as.matrix(x)
  boot <- boot.index(nrow(x), iter, seed=seed)
  if(k==1){
    jj <- iter+1
    if(jj > 100) j <- 1:100 else j <- 1:jj
    CR.boot <- NULL
    while(jj > 0){
      boot.j <- boot[j]
      x.r<-lapply(1:length(j), function(i) x[boot.j[[i]],])
      invC.r <- lapply(1:length(j), function(i) invC[boot.j[[i]],boot.j[[i]]])
      CR.boot<-c(CR.boot, sapply(1:length(j), function(i) quick.CR.phylo(x=x.r[[i]],invC=invC.r[[i]],gps=gps)))
      jj <- jj-length(j)
      if(jj > 100) kk <- 1:100 else kk <- 1:jj
      j <- j[length(j)] +kk
    }
  }
  
  if(k>1){  #for GM data
    angle <- seq(-44,44,2)
    if(k==2){
      rot.mat<-lapply(1:(length(angle)), function(i) matrix(c(cos(angle[i]*pi/180),
                                                              sin(angle[i]*pi/180),-sin(angle[i]*pi/180),cos(angle[i]*pi/180)),ncol=2))      
    }
    if(k==3){
      rot.mat<-lapply(1:(length(angle)), function(i) matrix(c(cos(angle[i]*pi/180),
                                                              sin(angle[i]*pi/180),0,-sin(angle[i]*pi/180),cos(angle[i]*pi/180), 0,0,0,1),ncol=3))      
    }
    jj <- iter+1
    if(jj > 100) j <- 1:100 else j <- 1:jj
    CR.boot <- NULL
    while(jj > 0){
      boot.j <- boot[j]
      x.r<-lapply(1:length(j), function(i) x[boot.j[[i]],])
      Alist.r <-lapply(1:length(x.r), function(i) { y <- x.r[[i]]; arrayspecs(y, ncol(y)/k,k)})
      invC.r <- lapply(1:length(j), function(i) invC[boot.j[[i]],boot.j[[i]]])
      CR.boot <- c(CR.boot, lapply(1:length(Alist.r), function(i){
        A <- Alist.r[[i]]
        A <- lapply(1:dim(A)[[3]], function(ii) A[,,ii])
        B <- Map(function(r) t(mapply(function(a) matrix(t(a%*%r)), A)), rot.mat)
        CRs <- Map(function(x) quick.CR.phylo(x=x.r[[i]],invC=invC.r[[i]],gps=gps), B)
        Reduce("+", CRs)/length(CRs)
      }))
      jj <- jj-length(j)
      if(jj > 100) kk <- 1:100 else kk <- 1:jj
      j <- j[length(j)] +kk
    }
  }
  unlist(CR.boot)
}

# phylo.mat 
# estimate BM phylo.cov.matrix and transform from phylogeny
# used in: compare.evol.rates, compare.multi.evol.rates, phylo.integration, phylo.modularity, physignal
phylo.mat<-function(x,phy){
  C<-vcv.phylo(phy,anc.nodes=FALSE) 
  C<-C[rownames(x),rownames(x)] 
  invC <-fast.solve(C)
  eigC <- eigen(C)
  lambda <- zapsmall(eigC$values)
  if(any(lambda == 0)){
    warning("Singular phylogenetic covariance matrix. Proceed with caution")
    lambda = lambda[lambda > 0]
  }
  eigC.vect = eigC$vectors[,1:(length(lambda))]
  D.mat <- fast.solve(eigC.vect%*% diag(sqrt(lambda)) %*% t(eigC.vect)) 
  rownames(D.mat) <- colnames(D.mat) <- colnames(C)
  list(invC = invC, D.mat = D.mat,C = C)
}

# pls.phylo
# phylogenetic pls
# used in: phylo.integration, apply.pls.phylo
pls.phylo <- function(x,y, Ptrans, verbose = FALSE){
  x <- as.matrix(x); y <- as.matrix(y)
  px <- ncol(x); py <- ncol(y); pmin <- min(px,py)
  x <- Ptrans%*%x
  y <- Ptrans%*%y
  R12<-  crossprod(x,y)/(nrow(x)-1)
  pls <- La.svd(R12, pmin, pmin)
  U <- pls$u; V <- t(pls$vt)
  XScores <- x %*% U 
  YScores <- y %*% V
  r.pls <- cor(XScores[, 1], YScores[, 1]) 
  if(verbose==TRUE){
    XScores <- as.matrix(XScores); Y <- as.matrix(YScores)
    rownames(U)  = colnames(x); rownames(V) = colnames(y)
    out <- list(pls.svd = pls, r.pls = r.pls, left.vectors=U, 
                right.vectors=V, XScores=XScores,YScores=YScores)
  } else out <- r.pls
  out
}

# apply.pls.phylo
# permutation for phylo.pls
# used in: phylo.integration
# CURRENTLY NOT IN USE - USING apply.pls BECAUSE OF TYPE I ERROR ISSUES
apply.pls.phylo <- function(x,y,Ptrans, iter, seed = NULL){
  n.x <- dim(x)[2]
  ind <- perm.index(nrow(x), iter, seed=seed)
  x <- Ptrans%*%x
  pb <- txtProgressBar(min = 0, max = ceiling(iter/100), initial = 0, style=3) 
  jj <- iter+1
  step <- 1
  if(jj > 100) j <- 1:100 else j <- 1:jj
  r.rand <- NULL
  while(jj > 0){
    ind.j <- ind[j]
    y.rand <-lapply(1:length(j), function(i) y[ind.j[[i]],])
    r.rand <- c(r.rand, sapply(1:length(j), function(i) {
      yy <- Ptrans%*%y.rand[[i]] 
      quick.pls(x,yy)
    }))
    jj <- jj-length(j)
    if(jj > 100) kk <- 1:100 else kk <- 1:jj
    j <- j[length(j)] +kk
    setTxtProgressBar(pb,step)
    step <- step+1
  }
  close(pb)
  r.rand
}

# .apply.pls.phylo
# same as apply.phylo.pls, but without progress bar option
# used in: phylo.integration
# CURRENTLY NOT IN USE - USING .apply.pls BECAUSE OF TYPE I ERROR ISSUES
.apply.pls.phylo <- function(x,y,Ptrans,iter, seed = NULL){
  n.x <- dim(x)[2]
  ind <- perm.index(nrow(x), iter, seed=seed)
  x <- Ptrans%*%x
  jj <- iter+1
  if(jj > 100) j <- 1:100 else j <- 1:jj
  r.rand <- NULL
  while(jj > 0){
    ind.j <- ind[j]
    y.rand <-lapply(1:length(j), function(i) y[ind.j[[i]],])
    r.rand <- c(r.rand, sapply(1:length(j), function(i) {
      yy <- Ptrans%*%y.rand[[i]] 
      quick.pls(x,yy)
    }))
    jj <- jj-length(j)
    if(jj > 100) kk <- 1:100 else kk <- 1:jj
    j <- j[length(j)] +kk
  }
  r.rand
}

# plsmulti.phylo
# average pairwise phylo.pls
# used in: phylo.integration, apply.plsmulti.phylo
plsmulti.phylo<-function(x,gps, Ptrans){
  g<-factor(as.numeric(gps))
  ngps<-nlevels(g)
  x <- Ptrans%*%x
  gps.combo <- combn(ngps, 2)
  R<-  crossprod(x) * (nrow(x)-1)^-1 
  pls.gp <- sapply(1:ncol(gps.combo), function(j){ 
    R12<-R[which(g==gps.combo[1,j]),which(g==gps.combo[2,j])]
    px <- nrow(R12); py <- ncol(R12); pmin <- min(px,py)
    pls<-La.svd(R12, pmin, pmin)
    U<-pls$u; V<-t(pls$vt)
    XScores<-x[,which(g==gps.combo[1,j])]%*%U[,1]; YScores<-x[,which(g==gps.combo[2,j])]%*%V[,1]
    cor(XScores,YScores)
  })
  if(length(pls.gp) > 1) pls.mat <- dist(matrix(0, ngps,)) else 
    pls.mat = 0 
  for(i in 1:length(pls.mat)) pls.mat[[i]] <- pls.gp[i]
  pls.obs <- mean(pls.gp) 
  list(r.pls = pls.obs, r.pls.mat=pls.mat)
}

# apply.plsmulti.phylo
# permutations for plsmulti.phylo
# used in: phylo.integration
# CURRENTLY NOT IN USE - USING apply.plsmulti BECAUSE OF TYPE I ERROR ISSUES
apply.plsmulti.phylo <- function(x, gps,Ptrans, iter=iter, seed=seed){
  g<-factor(as.numeric(gps))
  ngps<-nlevels(g)
  gps.combo <- combn(ngps, 2)
  xx <- Ptrans%*%x[,g==1]; yy <- Ptrans%*%x[,g!=1]
  ind <- perm.index(nrow(x), iter, seed=seed)
  pb <- txtProgressBar(min = 0, max = ceiling(iter/100), initial = 0, style=3) 
  jj <- iter+1
  step <- 1
  if(jj > 100) j <- 1:100 else j <- 1:jj
  r.rand <- NULL
  while(jj > 0){
    ind.j <- ind[j]
    x.r <-lapply(1:length(j), function(i) xx[ind.j[[i]],])
    r.rand <- c(r.rand, sapply(1:length(j), function(i) {
      quick.pls(x.r[[i]],yy)
      }))
    jj <- jj-length(j)
    if(jj > 100) kk <- 1:100 else kk <- 1:jj
    j <- j[length(j)] +kk
    setTxtProgressBar(pb,step)
    step <- step+1
  }
  close(pb)
  r.rand
}

# .apply.plsmulti.phylo
# same as apply.plsmulti.phylo, but without progress bar option
# used in: phylo.integration
# CURRENTLY NOT IN USE - USING .apply.plsmulti BECAUSE OF TYPE I ERROR ISSUES
.apply.plsmulti.phylo <- function(x, gps,Ptrans, iter=iter, seed=seed){
  g<-factor(as.numeric(gps))
  ngps<-nlevels(g)
  gps.combo <- combn(ngps, 2)
  xx <- Ptrans%*%x[,g==1]; yy <- Ptrans%*%x[,g!=1]
  ind <- perm.index(nrow(x), iter, seed=seed)
  jj <- iter+1
  if(jj > 100) j <- 1:100 else j <- 1:jj
  r.rand <- NULL
  while(jj > 0){
    ind.j <- ind[j]
    x.r <-lapply(1:length(j), function(i) xx[ind.j[[i]],])
    r.rand <- c(r.rand, sapply(1:length(j), function(i) {
      quick.pls(x.r[[i]],yy)
    }))
    jj <- jj-length(j)
    if(jj > 100) kk <- 1:100 else kk <- 1:jj
    j <- j[length(j)] +kk
  }
  r.rand
}

# sigma.d
# multivariate evolutionary rate
# used in: compare.evol.rates
sigma.d<-function(x,invC,D.mat,gp){
  N<-dim(x)[1];p<-dim(x)[2]
  g<-factor(as.numeric(gp))
  ngps<-nlevels(g)
  ones<-matrix(1,N,N) 
  x.c<-x-crossprod(ones,invC)%*%x/sum(invC) 
  R<-crossprod(x.c, crossprod(invC,x.c))/N
  vec.d2<-diag(tcrossprod(D.mat%*%(x.c)))
  sigma.d.all<-sum(vec.d2)/N/p
  sigma.d.gp<-sapply(split(vec.d2, gp), mean)/p  
  sigma.d.ratio<-sigma.d.rat<-sigma.d.rat.mat<-rate.mat<-NULL
  if(ngps>1){
    gps.combo <- combn(ngps, 2)
    sigma.d.rat <- sapply(1:ncol(gps.combo), function(j){ 
      rates<-c(sigma.d.gp[levels(g)==gps.combo[1,j]],sigma.d.gp[levels(g)==gps.combo[2,j]])
      rate.rat<-max(rates)/min(rates)
    })
    if(length(sigma.d.rat) > 1) rate.mat <- dist(matrix(0, length(sigma.d.gp),)) else 
      rate.mat = 0 
    for(i in 1:length(rate.mat)) rate.mat[[i]] <- sigma.d.rat[i]
    sigma.d.ratio<-max(rate.mat)
  }
  list(sigma.d.ratio = sigma.d.ratio, sigma.d.all = sigma.d.all, 
       sigma.d.gp = sigma.d.gp, sigma.d.gp.ratio = rate.mat,R = R)  
}

# fast.sigma.d
# same as sigma.d but only calculates sigma.d.ratio - fast in loops
# used in: compare.evol.rates
fast.sigma.d<-function(x,Ptrans,g, ngps, gps.combo, N,p){
  xp <- Ptrans%*%x
  vec.d2<-diag(tcrossprod(xp))
  sigma.d.all<-sum(vec.d2)/N/p
  sigma.d.gp<-sapply(split(vec.d2, g), mean)/p  
  sigma.d.ratio<-sigma.d.rat<-sigma.d.rat.mat<-rate.mat<-NULL
  sigma.d.rat <- sapply(1:ncol(gps.combo), function(j){ 
    rates<-c(sigma.d.gp[levels(g)==gps.combo[1,j]],sigma.d.gp[levels(g)==gps.combo[2,j]])
    max(rates)/min(rates)
  })
  sigma.d.rat
}

# sigma.d.multi
# multiple trait multivariate evolutionary rates
# used in: compare.multi.evol.rates
sigma.d.multi<-function(x,invC,D.mat,gps,Subset){
  sig.calc<-function(x.i,invC.i,D.mat.i,Subset){
    x.i<-as.matrix(x.i)
    N<-dim(x.i)[1];p<-dim(x.i)[2]
    ones<-matrix(1,N,N) 
    x.c<- x.i - crossprod(ones,invC.i)%*%x.i/sum(invC.i) 
    R<-crossprod(x.c, crossprod(invC.i,x.c))/N
    if(Subset==FALSE) sigma<-sigma<-sum((D.mat.i%*%x.c)^2)/N  else 
      sigma<-sum((D.mat.i%*%x.c)^2)/N/p
    return(list(sigma=sigma,R=R))
  }
  g<-factor(as.numeric(gps))
  ngps<-nlevels(g)  
  gps.combo <- combn(ngps, 2)
  global<-sig.calc(x,invC,D.mat,Subset)
  rate.global<-global$sigma; R<-global$R
  ngps<-nlevels(gps)
  rate.gps<-sapply(1:ngps, function(j){ sig.calc(x[,g==j],
                                                 invC,D.mat,Subset)$sigma  })
  sigma.d.ratio<-max(rate.gps)/min(rate.gps)
  sigma.d.rat <- sapply(1:ncol(gps.combo), function(j){ 
    rates<-c(rate.gps[levels(g)==gps.combo[1,j]],rate.gps[levels(g)==gps.combo[2,j]])
    max(rates)/min(rates)
  })
  if(length(sigma.d.rat) > 1) rate.mat <- dist(matrix(0, length(rate.gps),)) else 
    rate.mat = 0 
  for(i in 1:length(rate.mat)) rate.mat[[i]] <- sigma.d.rat[i]
  list(sigma.d.ratio = sigma.d.ratio, rate.global = rate.global, 
       rate.gps = rate.gps, sigma.d.gp.ratio = rate.mat,R = R)  
}


##Fast version of compare.multi.rates for permutations

sig.calc<-function(x.i,Ptrans.i,Subset, N, p){
  xp.i <- Ptrans.i%*%x.i
  if(Subset==FALSE) sigma<-sum((xp.i)^2)/N else 
    sigma<-sum((xp.i)^2)/N/p
  return(sigma)
}

fast.sigma.d.multi<-function(x,Ptrans,Subset, gindx, ngps, gps.combo, N, p){ 
  rate.gps<-lapply(1:ngps, function(j){ sig.calc(x[,gindx[[j]]], Ptrans,Subset, N, p)})
  sapply(1:ncol(gps.combo), function(j){ 
    a <- gps.combo[1,j]
    b <- gps.combo[2,j]
    rates<-c(rate.gps[[a]],rate.gps[[b]])
    max(rates)/min(rates)
  })
}

# trajset.int
# set-up trajectories from a model with an interaction
# used in: trajectory.analysis
trajset.int <- function(y, tp,tn) { # assume data in order of variables within points
  pt.list <- sort(rep(1:tn,tp))
  lapply(1:tn, function(j){
    y[which(pt.list == j),]
  })
}

# trajset.gps
# set-up trajectories from a model without an interaction: assumes data are trajectories
# used in: trajectory.analysis
trajset.gps <- function(y, traj.pts) { # assume data in order of variables within points
  lapply(1:nrow(y), function(j) {
    matrix(y[j,], traj.pts, , byrow=T)
  })
}

# trajsize
# find path distance of trajectory
# used in: trajectory.analysis
trajsize <- function(y) {
  k <- NROW(y[[1]])
  tpairs <- cbind(1:(k-1),2:k)
  sapply(1:length(y), function(j) {
    d <- as.matrix(dist(y[[j]]))
    sum(d[tpairs])
  })
}

# trajorient
# sfind trajectory correlations from first PCs
# used in: trajectory.analysis
trajorient <- function(y, tn, p) {
  m <- t(sapply(1:tn, function(j){
    x <- y[[j]]
    La.svd(center.scale(x)$coords, 0, 1)$vt
  }))
  vec.cor.matrix(m)
}

# trajshape
# find shape differences among trajectories
# used in: trajectory.analysis
trajshape <- function(y){
  y <- Map(function(x) center.scale(x)$coords, y)
  M <- Reduce("+",y)/length(y)
  z <- apply.pPsup(M, y)
  z <- t(sapply(z, function(x) as.vector(t(x))))
  as.matrix(dist(z))
}

# traj.w.int
# full PTA stats for trajectories from a model with an interaction
# used in: trajectory.analysis
traj.w.int <- function(ff, fr, data=NULL, iter, seed= NULL,
                       weights = NULL, contrasts = NULL,
                       offset = NULL, SS.type = "I"){
  pfitf <- procD.fit(ff, data = data, pca=FALSE, 
                     weights = weights, contrasts = contrasts,
                     offset = offset, SS.type = SS.type)
  pfitr <- procD.fit(fr, data = data, pca=FALSE, 
                     weights = weights, contrasts = contrasts,
                     offset = offset, SS.type = SS.type)
  ex.terms <- length(pfitf$term.labels) - 3
  Y <- pfitf$wY
  k <- length(pfitr$wQRs.full)
  Yh <- pfitr$wFitted.full[[k]]
  E <-  pfitr$wResiduals.full[[k]]
  n <- NROW(Y)
  tp <- nlevels(data[[match(attr(terms(ff),"term.labels")[[ex.terms+2]], names(data))]])
  group.levels <- levels(data[[match(attr(terms(ff),"term.labels")[[ex.terms+1]], names(data))]])
  tn <- length(group.levels)
  p <- NCOL(Y)
  ind <- perm.index(n, iter, seed=seed)
  Yr <- Map(function(x) Yh + E[x,], ind)
  if(sum(pfitf$weights) != n) Yr <- Map(function(y) y*sqrt(pfitf$weights), Yr)
  means <- apply.ls.means(pfitf, Yr)
  trajs <- lapply(means, function(x) trajset.int(x, tp, tn))
  PD <- lapply(trajs, trajsize) # path distances
  MD <- lapply(PD, function(x) as.matrix(dist(x)))
  Tcor <- lapply(trajs, function(x) trajorient(x,tn)) # trajectory correlations
  Tang <- lapply(Tcor, acos) # trajectory angles
  SD <- lapply(trajs, trajshape) # trajectory shape differences
  
  list(means = means, trajectories = trajs, 
       PD = PD,
       MD=MD, Tcor=Tcor, Tang=Tang, SD=SD,
       P.MD = Pval.matrix(simplify2array(MD)),
       P.angle = Pval.matrix(simplify2array(Tang)),
       P.SD = Pval.matrix(simplify2array(SD)),
       Z.MD = Effect.size.matrix(simplify2array(MD)),
       Z.angle = Effect.size.matrix(simplify2array(Tang)),
       Z.SD = Effect.size.matrix(simplify2array(SD)),
       ngroups = tn, npoints = tp)
}

# traj.by.groups
# full PTA stats for trajectories from a model without an interaction; assume data are trajectories
# used in: trajectory.analysis
traj.by.groups <- function(ff, fr, traj.pts, data=NULL, iter, seed= NULL,
                           weights = NULL, contrasts = NULL,
                           offset = NULL, SS.type = "I"){
  pfitf <- procD.fit(ff, data = data, pca=FALSE, 
                     weights = weights, contrasts = contrasts,
                     offset = offset, SS.type = SS.type)
  pfitr <- procD.fit(fr, data = data, pca=FALSE, 
                     weights = weights, contrasts = contrasts,
                     offset = offset, SS.type = SS.type)
  ex.terms <- length(pfitf$term.labels) - 1
  Y <- pfitf$wY
  k <- length(pfitr$wQRs.full)
  Yh <- pfitr$wFitted.full[[k]]
  E <-  pfitr$wResiduals.full[[k]]
  n <- NROW(Y)
  tp <- traj.pts
  p <- NCOL(Y)/traj.pts
  if(p != floor(p)) stop("The number of variables divided by the number of trajectory points is not an integer")
  gps <- data[[match((pfitf$term.labels)[ex.terms+1], names(data))]]
  group.levels <- levels(gps)
  tn <- length(group.levels)
  ind <- perm.index(n, iter, seed=seed)
  Yr <- Map(function(x) Yh + E[x,], ind)
  if(sum(pfitf$weights) != n) Yr <- Map(function(y) y*sqrt(pfitf$weights), Yr)
  means <- apply.ls.means(pfitf, Yr)
  trajs <- lapply(means, function(x) trajset.gps(x,traj.pts))
  PD <- lapply(trajs, trajsize) # path distances
  MD <- lapply(PD, function(x) as.matrix(dist(x)))
  Tcor <- lapply(trajs, function(x) trajorient(x,tn)) # trajectory correlations
  Tang <- lapply(Tcor, acos) # trajectory angles
  SD <- lapply(trajs, trajshape) # trajectory shape differences
  
  list(means = means, trajectories = trajs, 
       PD = PD,
       MD=MD, Tcor=Tcor, Tang=Tang, SD=SD,
       P.MD = Pval.matrix(simplify2array(MD)),
       P.angle = Pval.matrix(simplify2array(Tang)),
       P.SD = Pval.matrix(simplify2array(SD)),
       Z.MD = Effect.size.matrix(simplify2array(MD)),
       Z.angle = Effect.size.matrix(simplify2array(Tang)),
       Z.SD = Effect.size.matrix(simplify2array(SD)),
       ngroups = tn, npoints = tp)
}

#####-----------------------------------------------------------------------------------

### geomorph-specific logicals

is.gpagen <- function(x) class(x) == "gpagen"
is.phylo <- function(x) class(x) == "phylo"
is.geomorph.data.frame <- function(x) class(x) == "geomorph.data.frame"

#####-----------------------------------------------------------------------------------

### geomorph-specific S3 for internal use (copies of base functions)

droplevels.geomorph.data.frame <- function (x, except = NULL, ...) {
  ix <- vapply(x, is.factor, NA)
  if (!is.null(except)) 
    ix[except] <- FALSE
  x[ix] <- lapply(x[ix], factor)
  x
}

#####-----------------------------------------------------------------------------------

### retained from old geomorph support code
### need to update and merge, or replace with new functions


scan.to.ref<-function(scandata,specland,refland){  	#DCA
  ref.scan<-tps2d3d(scandata,specland,refland)
  ref.scan}

refscan.to.spec<-function(refscan,refland,specland){ 	#DCA
  unwarp.scan<-tps2d3d(refscan,refland,specland)
  unwarp.scan}

# Write .nts file for output of digitize2d(), buildtemplate() digit.fixed() and digitsurface()
# A is an nx2 or nx3 matrix of the output coordinates. To be used internally only.

writeland.nts <- function(A, spec.name, comment=NULL){
  ntsfile=paste(spec.name,".nts",sep="")
  file.create(file=ntsfile)
  if(is.null(comment)){
    cat(paste('"',spec.name,sep=""),file= ntsfile,sep="\n",append=TRUE)
  }
  else if(!is.null(comment)){
    cat(paste('"',spec.name,sep=""),file= ntsfile,sep="\n")
    cat(paste('"',comment,sep=""),file= ntsfile,sep="\n",append=TRUE)
  }
  dims <- dim(A)
  if (dims[2] == 2){
    cat(paste(1,dims[1],2,0,"dim=2"),file= ntsfile,sep="\n",append=TRUE)
  }
  else if (dims[2] == 3){
    cat(paste(1,dims[1],3,0, "dim=3"),file= ntsfile,sep="\n",append=TRUE)
  }
  write.table(A ,file= ntsfile,col.names = FALSE, row.names = FALSE,sep="  ",append=TRUE)
}

# picscale is called by digitize2d
picscale<- function(scale){
  digscale<-NULL
  digscale<-locator(2,type="o",lwd=2,col="red",lty="11")
  cat(paste("Keep scale (y/n)?"), "\n")
  ans <- readLines(n = 1)
  if (ans == "n") {
    cat(paste("Set scale again"), "\n")
  }
  while (ans == "n") {
    digscale<-NULL
    digscale<-locator(2,type="o",lwd=2,col="red",lty="11")
    cat(paste("Keep scale (y/n)?"), "\n")
    ans <- readLines(n = 1)
    if (ans == "y") { 
    }
    if (ans == "n") {
      cat(paste("Set scale again"), "\n")
    }
  }
  scale/sqrt(sum(diff(digscale$x)^2+diff(digscale$y)^2))      
}

# Function written by person who wrote identify() - called by define.modules
identifyPch <- function(x, y = NULL, n = length(x), pch = 19, col="red", ...)
{
  xy <- xy.coords(x, y); x <- xy$x; y <- xy$y
  sel <- rep(FALSE, length(x)); res <- integer(0)
  while(sum(sel) < n) {
    ans <- identify(x[!sel], y[!sel], n = 1, plot = FALSE, ...)
    if(!length(ans)) break
    ans <- which(!sel)[ans]
    points(x[ans], y[ans], pch = pch, col=col)
    sel[ans] <- TRUE
    res <- c(res, ans)
  }
  res
} 
##Function to read tps file for digitize2d (streamlined for specific use)
readland.tps2 <- function (file, specID = c("None", "ID", "imageID")) 
{
  ignore.case = TRUE
  specID <- match.arg(specID)
  tpsfile <- scan(file = file, what = "char", sep = "\n", quiet = TRUE)
  lmdata <- grep("LM=", tpsfile, ignore.case)
  if (length(lmdata !=0)) {
    nland <- as.numeric(sub("LM=", "", tpsfile[lmdata], ignore.case))
    k <- 2
  }
  if (length(lmdata) == 0) {
    lmdata <- grep("LM3=", tpsfile, ignore.case)
    nland <- as.numeric(sub("LM3=", "", tpsfile[lmdata], ignore.case))
    k <- 3
  }
  n <- nspecs <- length(lmdata)
  if (max(nland) - min(nland) != 0) {
    stop("Number of landmarks not the same for all specimens.")
  }
  p <- nland[1]
  imscale <- as.numeric(sub("SCALE=", "", tpsfile[grep("SCALE", 
                                                       tpsfile, ignore.case)], ignore.case))
  if (is.null(imscale)) {
    imscale = array(0, nspecs)
  }
  if (length(imscale)==0) {
    imscale = array(0, nspecs)
  }
  if (length(imscale) != nspecs) {
    imscale = array(1, nspecs)
  }
  tmp <- tpsfile[-(grep("=", tpsfile))]
  options(warn = -1)
  tmp <- matrix(as.numeric(unlist(strsplit(tmp,"\\s+"))),ncol = k, byrow = T)

  coords <- aperm(array(t(tmp), c(k, p, n)), c(2, 1, 3))
  #  imscale <- aperm(array(rep(imscale, p * k), c(n, k, p)), c(3, 2, 1))
  #  coords <- coords * imscale
  coords<-coords[1:nland,,] 
  if(n==1) coords <- array(coords, c(nland,k,n))
  if (specID == "imageID") {
    imageID <- (sub("IMAGE=", "", tpsfile[grep("IMAGE", tpsfile, ignore.case)], 
                    ignore.case))
    if (length(imageID) != 0) {
      imageID <- sub(".jpg", "", imageID, ignore.case)
      imageID <- sub(".tif", "", imageID, ignore.case)
      imageID <- sub(".bmp", "", imageID, ignore.case)
      imageID <- sub(".tiff", "", imageID, ignore.case)
      imageID <- sub(".jpeg", "", imageID, ignore.case)
      imageID <- sub(".jpe", "", imageID, ignore.case)
      dimnames(coords)[[3]] <- as.list(imageID)
    }
  }
  if (specID == "ID") {
    ID <- sub("ID=", "", tpsfile[grep("ID", tpsfile, ignore.case)], ignore.case)
    if (length(ID) != 0) {
      dimnames(coords)[[3]] <- as.list(ID)
    }
  }
  return(list(coords = coords,scale=imscale)  )                  
}<|MERGE_RESOLUTION|>--- conflicted
+++ resolved
@@ -1173,10 +1173,8 @@
   if(!is.list(data)) stop("data must me a list or data frame")
   form.in <- formula(f1)
   dots <- list(...)
-<<<<<<< HEAD
   d <- list()
   d$wts <- dots$weights
-  d$conts <- dots$contrasts
   d$os <- dots$offset
   d$Y <- eval(form.in[[2]], envir = data)
   if(class(d$Y) == "dist") d$Y <- pcoa(d$Y) else
@@ -1185,32 +1183,15 @@
   n <- NROW(d$Y)
   if(is.null(d$wts)) d$wts <- rep(1, n)
   if(is.null(d$os)) d$os <- rep(0, n)
-=======
-  wts <- dots$weights
-  conts <- dots$contrasts
-  os <- dots$offset
-  d <- list()
-  d$Y <- eval(form.in[[2]], envir = data)
-  n <- NROW(d$Y)
-  if(class(dat2$Y) == "dist") d$Y <- pcoa(d$Y) else
-    if(length(dim(d$Y)) == 3)  d$Y <- two.d.array(d$Y) else 
-      d$Y <- as.matrix(d$Y)
-  if(is.null(wts)) wts <- rep(1, n)
-  if(is.null(os)) os <- rep(0, n)
->>>>>>> fa06bb61
   form.new <- f1[-2]
   form.new <- update(form.new, Y ~.)
   Terms <- terms(form.new)
   dat <- gdf.to.df(data)
   dat$Y <- d$Y
-<<<<<<< HEAD
   dat$wts <- d$wts
   dat$os <- d$os
-  dat$conts <- d$conts
-=======
->>>>>>> fa06bb61
   fit <- lm(form.new, data = dat, 
-            weights = wts, contrasts = conts, offset = os)
+            weights = wts, contrasts = dots$conts, offset = os)
   if(length(fit$assign) == 1) procD.fit.int(fit, pca = pca) else
     procD.fit.lm(fit, keep.order = keep.order, pca = pca, 
                  SS.type = SS.type)
@@ -1227,10 +1208,8 @@
   dots <- list(...)
   d <- list()
   d$wts <- dots$weights
-  d$conts <- dots$contrasts
   d$os <- dots$offset
   wts <- dots$weights
-<<<<<<< HEAD
   d$Y <- eval(form.in[[2]], envir = parent.frame())
   if(class(d$Y) == "dist") d$Y <- pcoa(d$Y) else
     if(length(dim(d$Y)) == 3)  d$Y <- two.d.array(d$Y) else 
@@ -1241,22 +1220,6 @@
   form.new <- f1[-2]
   form.new <- update(form.new, Y ~.)
   Terms <- terms(form.new)
-=======
-  conts <- dots$contrasts
-  os <- dots$offset
-  d <- list()
-  d$Y <- eval(form.in[[2]], envir = parent.frame())
-  n <- NROW(d$Y)
-  if(class(d$Y) == "dist") d$Y <- pcoa(d$Y) else
-    if(length(dim(d$Y)) == 3)  d$Y <- two.d.array(d$Y) else 
-      d$Y <- as.matrix(d$Y)
-  if(is.null(wts)) wts <- rep(1, n)
-  if(is.null(os)) os <- rep(0, n)
-  form.new <- f1[-2]
-  form.new <- update(form.new, Y ~.)
-  Terms <- terms(form.new)
-  n <- NROW(d$Y)
->>>>>>> fa06bb61
   tl <- attr(Terms, "term.labels")
   if(length(tl) >0){
     dat <- lapply(1:length(tl), function(j) try(get(as.character(tl[j]), 
@@ -1267,12 +1230,8 @@
     names(dat) <- tl
     dat <- as.data.frame(dat)
     dat$Y <- d$Y
-<<<<<<< HEAD
     dat$wts <- d$wts
     dat$os <- d$os
-    dat$conts <- d$conts
-=======
->>>>>>> fa06bb61
   } else {
     dat <- list()
     dat$wts <- wts
@@ -1281,7 +1240,7 @@
     dat$Y <- d$Y
   }
   fit <- lm(form.new,
-            weights = wts, contrasts = conts, offset = os, data=dat)
+            weights = wts, contrasts = dots$conts, offset = os, data=dat)
   if(length(fit$assign) == 1) procD.fit.int(fit, pca = pca) else
     procD.fit.lm(fit, keep.order = keep.order, pca = pca, 
                  SS.type = SS.type)
