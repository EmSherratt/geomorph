--- conflicted
+++ resolved
@@ -1449,7 +1449,7 @@
 # apply.CR
 # permutation for CR
 # used in: modularity.test
-<<<<<<< HEAD
+
 apply.CR <- function(x,gps, iter, seed = NULL){
   CR.obs <- CR(x,gps)$CR
   ind <- perm.index(length(gps), iter, seed=seed)
@@ -1464,17 +1464,7 @@
     if(jj > 100) kk <- 1:100 else kk <- 1:jj
     j <- j[length(j)] +kk
   }
-=======
-apply.CR <- function(x,gps,p,k, iter, seed = NULL){
-  if(is.null(seed)) seed = iter else
-    if(seed == "random") seed = sample(1:iter,1) else
-      if(!is.numeric(seed)) seed = iter
-      set.seed(seed)
-  gps.r<-lapply(1:(iter+1), function(j) sample(gps) )
-  gps.r[[1]]<-gps
-  if(k>0) gps.r<-Map(function(x) rep(x,k,each = k, length=p*k),gps.r ) 
-  CR.rand<-sapply(1:(iter+1), function(j) quick.CR(x,gps.r[[j]]))     
->>>>>>> 4b77cf31
+
   CR.rand
 }
 
