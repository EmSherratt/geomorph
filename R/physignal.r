--- conflicted
+++ resolved
@@ -97,15 +97,7 @@
     MSEobs.d<-sum(distmat[(1:N),(N+1)]^2)   
     dist.adj<-as.matrix(dist(rbind((D.mat%*%(x-(ones%*%a.obs))),0))) 
     MSE.d<-sum(dist.adj[(1:N),(N+1)]^2) 
-<<<<<<< HEAD
-    K.denom<-(sum(diag(C))- N*fast.solve(t(ones)%*%invC%*%ones)) / (N-1)
-=======
-<<<<<<< HEAD
-    K.denom<-(sum(diag(C))- N*fast.solve(t(ones)%*%invC%*%ones)) / (N-1)
-=======
-    K.denom<-(sum(diag(C))- N*solve(t(ones)%*%solve(C)%*%ones)) / (N-1)
->>>>>>> de9eb4e7d5aac4012a389ab5b989905b6dfb41ae
->>>>>>> 15bfac00
+    K.denom<-(sum(diag(C))- N*fast.solve(t(ones)%*%invC%*%ones))/(N-1)
     K.stat<-(MSEobs.d/MSE.d)/K.denom
     return(K.stat)
   }
