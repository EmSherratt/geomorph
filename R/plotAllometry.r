#' Plotting to assist visualization of shape-size covariation (allometry)
#'
#' Function performs plotting for a procD.lm fit and a vector of size measures.
#' 
#' Prior to geomorph 3.0.0, the function, plotAllometry, was used to perform linear regression
#' of shape variables and size, and produce plots to visualize shape allometries.  This function was deprecated
#' when procD.allometry was launched with geomorph 3.0.0, which performed homogeneity of slopes tests to determine
#' if a common allometry or unique group allometries were more appropriate as a model.  The S3 generic, plot.procD.allometry
#' provided the same plotting as plotAllometry before it.  In geomorph 3.1.0, procD.allometry has been deprectaed in favor of using
#' \code{\link{procD.lm}} and \code{\link{pairwise}} for analyses, which can include additional variables, 
#' thus eliminating plot.procD.allometry.  This function coalesces a few plotting options found in other functions, 
#' as a wrapper, for the purpose of retaining the plot.procD.allometry options in one place.  
#' 
#'
#' There are fundamentally two different kinds of allometry plots: those based on linear models and those that do not have a linear
#' model basis (more detail below).  The common allometric component (CAC) and size-shape PCA (Mitteroecker et al. 2004) are plotting 
#' strategies that do not have results
#' that vary with linear model parameters.  By contrast, predicition lines (PredLine, Adams and Nistri 2010) and regression scores 
#' (RegScore, Drake and Klingenberg 2008) are based on fitted values and regression coefficients, respectively, to visualize allometric patterns.  
#' The plotAllometry function will extract necessary components from a \code{\link{procD.lm}} fit to calculate these various statistics 
#' (although the variables used in the \code{\link{procD.lm}} fit are inconsequntial for CAC and size-shape PCA; only the shape variables are used).
#' 
#' There are multipe ways to visualize allometry.  One way is to simply append a size variable to shape variables and perform a principal component analysis
#' (PCA).  In the event that size and shape strongly covary, the first PC scores might reflect this (Mitteroecker et al. 2004).  Alternatively, the major
#' axis of covariation between size and shape can be found by a singular value decomposition of their cross-products, a process known as two-block partial 
#' least squares (PLS; Rohlf and Corti 2000).  This major axis of variation is often referred to as the common allometric component 
#' (CAC; Mitteroecker et al. 2004).  Neither of these methods is associated with a model of allometric shape change, especially as such change might vary
#' for different groups.  As such, these methods have limited appeal for comparing group allometries (although color-coding groups in plots might reveal
#' different trends in the plot scatter).
#' 
#' By contrast, describing a linear model (with \code{\link{procD.lm}}) that has an explicit definition of how shape allometries vary by group can be 
#' more informative.  The following are the three most general models:
#' 
#' simple allometry: shape ~ size
#' 
#' common allometry, different means: shape ~ size + groups
#' 
#' unique allometries: shape ~ size * groups
#' 
#' However, other covariates can be added to these models.  One could define these models with \code{\link{procD.lm}}
#' and use \code{\link{anova.lm.rrpp}} to explicity test which model
#' is most appropriate.  The function, \code{\link{pairwise}} can also be used to test pairwise differences among least-squares means or slopes.
#' To visualize different allometric patterns, wither prediction lines (PredLine; Adams and Nistri 2010) or regression scores 
#' (RegScore; Drake and Klingenberg 2008) can be used.  The former plots first PCs of fitted values against size; the latter calculates a regression score
#' as a projection of data on normalized vector that expresses the covariation between shape and the regression coefficients for size, conditioned
#' on other model effects.  For a simple allometry model, CAC and RegScore are the same (Adams et al. 2013) but RegScore, like PredLine but unlike CAC,
#'  generalizes to complex models.
#' Either PredLine or RegScore can help elucidate divergence in allometry vectors among groups.
#' 
#' If the variable for size is used in the \code{\link{procD.lm}} fit, the plot options will resemble past allometry plots found in
#' geomorph.  However, with this updated function philosophy, the model fit does not have to necessarily contain size.  This might be useful if 
#' one wishes to visualize whether shape, size, and some other variable covary in some way (by first performing a \code{\link{procD.lm}} fit 
#' between shape and another covariate, then performing plotAllometry with that fit and size).  For example, one can entertain the question,
#' "Are species differences in shape merely a manifestation of shape allometry, when species differ in size?"  By fitting a model, shape ~ species,
#'  then using plotAllometry for the model fit (with either PredLine or RegScore), the plot will help reveal if allometry and species effects are confounded.
#'
#' 
#' The following are brief descriptions of the different plotting methods, with references.
#' 
#'\itemize{
#'   \item {If "method = PredLine" (the default) the function calculates fitted values from a \code{\link{procD.lm}} fit, and 
#'   plots the first principal component of the "predicted" values versus size as a stylized graphic of the 
#'   allometric trend (Adams and Nistri 2010). This method is based on linear models and 
#'   can allow for other model variable to be incorporated.}
#'   \item {If "method = RegScore" the function calculates standardized shape scores 
#'   from the regression of shape on size, and plots these versus size (Drake and Klingenberg 2008). 
#'   For a single allometry, these shape scores are mathematically identical to the CAC (Adams et al. 2013).  
#'   This method is based on linear models and can allow for other model variable to be incorporated.}
#'   \item {If "method = size.shape" the function perform principal components analysis on a data space containing both shape 
#'   and size (sensu Mitteroecker et al. 2004).  This method is not based on linear models and results will not be changed by 
#'   changing the allometry model.}
#'   \item {If "method = CAC"  the function calculates the 
#'   common allometric component of the shape data, which is an estimate of the average allometric trend 
#'   for group-mean centered data (Mitteroecker et al. 2004). The function also calculates the residual shape component (RSC) for 
#'   the data.  This method is not based on linear models and results will not be changed by 
#'   changing the allometry model.}
#'   }
#'   
#' The function returns values that can be used with \code{\link{picknplot.shape}} or a combination of 
#' \code{\link{shape.predictor}} and \code{\link{plotRefToTarget}} to visualize shape changes in the plot.
#' 
#' @param fit A procD.lm fit.
#' @param size A vector of the same length as the numner of observations in the fit.
#' @param logsz A logical value to indicate whether to first find the logarithm of size.
#' @param method The method of allometric visualization; choice among CAC, PredLine, RegScore, and size.shape (PCA)
#' @param ... Other arguments passed on to plot.default
#' @keywords utilities
#' @export
#' @author Michael Collyer
#' @return An object of class plotAllometry returns some combination of 
#' CAC values, the residual shape component (RSC, associated with CAC approach),
#' PredLine values, RegScore values, PC points for the size-shape PCA, and PCA statistics,
#' depending on arguments used.  The size variable and GM statistics from the original model fit
#' are also returned.
#' .
#' @references Adams, D. C., and A. Nistri. 2010. Ontogenetic convergence and evolution of foot morphology 
#'   in European cave salamanders (Family: Plethodontidae). BMC Evol. Biol. 10:1-10.
#' @references Adams, D.C., F.J. Rohlf, and D.E. Slice. 2013. A field comes of age: geometric morphometrics 
#'   in the 21st century. Hystrix. 24:7-14.
#' @references Drake, A. G., and C. P. Klingenberg. 2008. The pace of morphological change: Historical 
#'   transformation of skull shape in St Bernard dogs. Proc. R. Soc. B. 275:71-76.
#' @references Mitteroecker, P., P. Gunz, M. Bernhard, K. Schaefer, and F. L. Bookstein. 2004. 
#'   Comparison of cranial ontogenetic trajectories among great apes and humans. J. Hum. Evol. 46:679-698.
#' @references  Rohlf, F.J., and M. Corti. 2000. The use of partial least-squares to study covariation in shape. 
#' Systematic Biology 49: 740-753.
#' 
#' @examples 
#' 
#' # Simple allometry
#' data(plethodon) 
#' Y.gpa <- gpagen(plethodon$land, print.progress = FALSE)    #GPA-alignment  
#' 
#' gdf <- geomorph.data.frame(Y.gpa, site = plethodon$site, 
#' species = plethodon$species) 
#' fit <- procD.lm(coords ~ log(Csize), data=gdf, iter=0, print.progress = FALSE)
#' 
#' # Predline
#' plotAllometry(fit, size = gdf$Csize, logsz = TRUE, method = "PredLine", pch = 19)
#' 
#' # same as
#' logSize <- log(gdf$Csize)
#' plot(fit, type = "regression", reg.type = "PredLine", predictor = logSize, pch = 19)
#' 
#' # RegScore
#' plotAllometry(fit, size = gdf$Csize, logsz = TRUE, method = "RegScore", pch = 19)
#' 
#' # same as
#' plot(fit, type = "regression", reg.type = "RegScore", predictor = logSize, pch = 19)
#' 
#' # CAC
#' plotAllometry(fit, size = gdf$Csize, logsz = TRUE, method = "CAC", pch = 19)
#' 
#' # same (first plot) as
#' PLS <- two.b.pls(log(gdf$Csize), gdf$coords, print.progress = FALSE)
#' plot(PLS)
#' 
#' # Group Allometries
#' fit2 <- procD.lm(coords ~ Csize * species * site, data=gdf, iter=0, print.progress = FALSE)
#' 
#' # CAC (should not change from last time; model change has no effect)
#' plotAllometry(fit2, size = gdf$Csize, logsz = TRUE, method = "CAC", pch = 19)
#' 
#' # Predline
#' plotAllometry(fit2, size = gdf$Csize, logsz = TRUE, method = "PredLine", 
#' pch = 19, col = as.numeric(interaction(gdf$species, gdf$site)))
#' 
#' # RegScore
#' plotAllometry(fit2, size = gdf$Csize, logsz = TRUE, method = "RegScore", 
#' pch = 19, col = as.numeric(interaction(gdf$species, gdf$site)))
#' 
#' # Size-Shape PCA
#' 
#' pc.plot <- plotAllometry(fit2, size = gdf$Csize, logsz = TRUE, method = "size.shape", 
#' pch = 19, col = as.numeric(interaction(gdf$species, gdf$site)))
#' summary(pc.plot$size.shape.PCA)
#' 
#' # Are species' shape differences just a manifestation of shape allometry?
#' 
#' fit3 <- procD.lm(coords ~ species, data=gdf, iter=0, print.progress = FALSE)
#' plotAllometry(fit3, size = gdf$Csize, logsz = TRUE, method = "RegScore", 
#' pch = 19, col = as.numeric(gdf$species))
#' 
#' # No evidence this is the case
#' 
plotAllometry <- function(fit, size, logsz = TRUE, 
        method = c("PredLine", "RegScore", "size.shape", "CAC"), ...) {
<<<<<<< HEAD
  method <- match.arg(method)
  n <- length(size)
  if(n != fit$LM$n) 
    stop("Different number of observations between model fit and size.\n", call. = FALSE)
  if(!is.numeric(size))
    stop("The argument, size, must be a numeric vector.\n", call. = FALSE)
  if(!is.vector(size))
    stop("The argument, size, must be a numeric vector.\n", call. = FALSE)
=======
  type <- match.arg(method)
  f <- if(fit$LM$gls) fit$LM$gls.fitted else fit$LM$fitted
  y <- fit$LM$Y
  X <- fit$LM$X
  n <- NROW(X)
  if(logsz) xc <- log(size) else xc <- size
  if(length(xc) != n) stop("The number of size observations does not match the number of shape observations.\n", call. = FALSE)
  b <- as.matrix(lm.fit(cbind(xc, X), y)$coefficients)[1,]
  PL <- prcomp(f)$x[,1]
  a <- crossprod(center(y), xc)/sum(xc^2)
  a <- a/sqrt(sum(a^2))
  r <- center(y)
  CAC <- r%*%a  
  p <- fit$LM$p
  resid <- r%*%(diag(p) - matrix(crossprod(a),p,p))
  RSC <- prcomp(resid)$x
  Reg.proj <- r %*% b %*% sqrt(1/crossprod(b))
  PCA <- prcomp(cbind(y, xc))
  PC.points <-PCA$x
>>>>>>> 8ec0d8be
  
  dat <- fit$LM$data
  Y <- fit$LM$Y
  form <- if(logsz) as.formula(Y ~ log(size)) else as.formula(Y ~ size)
  dat$size <- size
  GM <- fit$GM
  xc <- if(logsz) log(size) else size
  
  if(fit$LM$gls){
    if(!is.null(fit$LM$weights))
      fit <- lm.rrpp(form, data = dat, weights = fit$LM$weights, 
                     iter = 0, print.progress = FALSE)
    if(!is.null(fit$LM$Cov))
      fit <- lm.rrpp(form, data = dat, Cov = fit$LM$Cov, 
                     iter = 0, print.progress = FALSE)
  } else {
    fit <- lm.rrpp(form, data = dat, iter = 0, print.progress = FALSE)
  }
  
  if(method == "PredLine") {
    
    if(logsz) out <- plot(fit, type = "regression", 
                  reg.type = "PredLine", 
                  predictor = log(size), ...) else
                    out <- plot(fit, type = "regression", 
                                reg.type = "PredLine", 
                                predictor = size, ...)          
    
  } else if(method == "RegScore") {
    
    if(logsz) out <- plot(fit, type = "regression", 
                          reg.type = "RegScore", 
                          predictor = log(size), ...) else
                            out <- plot(fit, type = "regression", 
                                        reg.type = "RegScore", 
                                        predictor = size, ...) 
    
  } else 
      
      {
      
        f <- if(fit$LM$gls) fit$LM$gls.fitted else fit$LM$fitted
        b <- as.matrix(lm(f ~ xc)$coefficients)[2,]
        y <- fit$LM$Y
        a <- crossprod(center(y), xc)/sum(xc^2)
        a <- a/sqrt(sum(a^2))
        r <- center(y)
        CAC <- r%*%a  
        p <- fit$LM$p
        resid <- r%*%(diag(p) - matrix(crossprod(a),p,p))
        RSC <- prcomp(resid)$x
        Reg.proj <- r %*% b %*% sqrt(1/crossprod(b))
        PCA <- prcomp(cbind(y, xc))
        PC.points <-PCA$x
        
        if(method == "CAC") {
          
          par(mfcol = c(1,2))
          plot.args <- list(x = xc, y = CAC,
                            xlab = if(logsz) "log(Size)" else "Size",
                            ylab = "CAC", ...)
          plot2.args <- list(x = CAC, y = RSC[, 1],
                             xlab = "CAC", ylab = "RSC1", ...)
          do.call(plot, plot.args)
          do.call(plot, plot2.args)
          par(mfcol = c(1,1))
          out <- list(CAC = CAC, RSC = RSC, plot.args = plot.args,
                      all.plot.args = list(CAC=plot.args, RSC = plot2.args))
        }
        
        if(method == "size.shape") {
          
          v <- round(PCA$sdev^2/sum(PCA$sdev^2) * 100, 2)
          plot.args <- list(x = PC.points[,1], y = PC.points[,2],
                            xlab = paste("PC 1: ", v[1], "%", sep = ""), 
                            ylab = paste("PC 2: ", v[2], "%", sep = ""),
                            ...)
          do.call(plot, plot.args)
          title("Size-Shape PC plot")
          
          out <- list(size.shape.PCA = PCA,
                      PC.points = PC.points, plot.args = plot.args)
        }
      }
  
  out$size.var <- xc
  out$logsz <- logsz
  out$GM <- GM
  
  class(out) <- "plotAllometry"
  invisible(out)
  
}<|MERGE_RESOLUTION|>--- conflicted
+++ resolved
@@ -1,84 +1,84 @@
 #' Plotting to assist visualization of shape-size covariation (allometry)
 #'
 #' Function performs plotting for a procD.lm fit and a vector of size measures.
-#' 
+#'
 #' Prior to geomorph 3.0.0, the function, plotAllometry, was used to perform linear regression
 #' of shape variables and size, and produce plots to visualize shape allometries.  This function was deprecated
 #' when procD.allometry was launched with geomorph 3.0.0, which performed homogeneity of slopes tests to determine
 #' if a common allometry or unique group allometries were more appropriate as a model.  The S3 generic, plot.procD.allometry
 #' provided the same plotting as plotAllometry before it.  In geomorph 3.1.0, procD.allometry has been deprectaed in favor of using
-#' \code{\link{procD.lm}} and \code{\link{pairwise}} for analyses, which can include additional variables, 
-#' thus eliminating plot.procD.allometry.  This function coalesces a few plotting options found in other functions, 
-#' as a wrapper, for the purpose of retaining the plot.procD.allometry options in one place.  
-#' 
+#' \code{\link{procD.lm}} and \code{\link{pairwise}} for analyses, which can include additional variables,
+#' thus eliminating plot.procD.allometry.  This function coalesces a few plotting options found in other functions,
+#' as a wrapper, for the purpose of retaining the plot.procD.allometry options in one place.
+#'
 #'
 #' There are fundamentally two different kinds of allometry plots: those based on linear models and those that do not have a linear
-#' model basis (more detail below).  The common allometric component (CAC) and size-shape PCA (Mitteroecker et al. 2004) are plotting 
+#' model basis (more detail below).  The common allometric component (CAC) and size-shape PCA (Mitteroecker et al. 2004) are plotting
 #' strategies that do not have results
-#' that vary with linear model parameters.  By contrast, predicition lines (PredLine, Adams and Nistri 2010) and regression scores 
-#' (RegScore, Drake and Klingenberg 2008) are based on fitted values and regression coefficients, respectively, to visualize allometric patterns.  
-#' The plotAllometry function will extract necessary components from a \code{\link{procD.lm}} fit to calculate these various statistics 
+#' that vary with linear model parameters.  By contrast, predicition lines (PredLine, Adams and Nistri 2010) and regression scores
+#' (RegScore, Drake and Klingenberg 2008) are based on fitted values and regression coefficients, respectively, to visualize allometric patterns.
+#' The plotAllometry function will extract necessary components from a \code{\link{procD.lm}} fit to calculate these various statistics
 #' (although the variables used in the \code{\link{procD.lm}} fit are inconsequntial for CAC and size-shape PCA; only the shape variables are used).
-#' 
+#'
 #' There are multipe ways to visualize allometry.  One way is to simply append a size variable to shape variables and perform a principal component analysis
 #' (PCA).  In the event that size and shape strongly covary, the first PC scores might reflect this (Mitteroecker et al. 2004).  Alternatively, the major
-#' axis of covariation between size and shape can be found by a singular value decomposition of their cross-products, a process known as two-block partial 
-#' least squares (PLS; Rohlf and Corti 2000).  This major axis of variation is often referred to as the common allometric component 
+#' axis of covariation between size and shape can be found by a singular value decomposition of their cross-products, a process known as two-block partial
+#' least squares (PLS; Rohlf and Corti 2000).  This major axis of variation is often referred to as the common allometric component
 #' (CAC; Mitteroecker et al. 2004).  Neither of these methods is associated with a model of allometric shape change, especially as such change might vary
 #' for different groups.  As such, these methods have limited appeal for comparing group allometries (although color-coding groups in plots might reveal
 #' different trends in the plot scatter).
-#' 
-#' By contrast, describing a linear model (with \code{\link{procD.lm}}) that has an explicit definition of how shape allometries vary by group can be 
+#'
+#' By contrast, describing a linear model (with \code{\link{procD.lm}}) that has an explicit definition of how shape allometries vary by group can be
 #' more informative.  The following are the three most general models:
-#' 
+#'
 #' simple allometry: shape ~ size
-#' 
+#'
 #' common allometry, different means: shape ~ size + groups
-#' 
+#'
 #' unique allometries: shape ~ size * groups
-#' 
+#'
 #' However, other covariates can be added to these models.  One could define these models with \code{\link{procD.lm}}
 #' and use \code{\link{anova.lm.rrpp}} to explicity test which model
 #' is most appropriate.  The function, \code{\link{pairwise}} can also be used to test pairwise differences among least-squares means or slopes.
-#' To visualize different allometric patterns, wither prediction lines (PredLine; Adams and Nistri 2010) or regression scores 
+#' To visualize different allometric patterns, wither prediction lines (PredLine; Adams and Nistri 2010) or regression scores
 #' (RegScore; Drake and Klingenberg 2008) can be used.  The former plots first PCs of fitted values against size; the latter calculates a regression score
 #' as a projection of data on normalized vector that expresses the covariation between shape and the regression coefficients for size, conditioned
 #' on other model effects.  For a simple allometry model, CAC and RegScore are the same (Adams et al. 2013) but RegScore, like PredLine but unlike CAC,
 #'  generalizes to complex models.
 #' Either PredLine or RegScore can help elucidate divergence in allometry vectors among groups.
-#' 
+#'
 #' If the variable for size is used in the \code{\link{procD.lm}} fit, the plot options will resemble past allometry plots found in
-#' geomorph.  However, with this updated function philosophy, the model fit does not have to necessarily contain size.  This might be useful if 
-#' one wishes to visualize whether shape, size, and some other variable covary in some way (by first performing a \code{\link{procD.lm}} fit 
+#' geomorph.  However, with this updated function philosophy, the model fit does not have to necessarily contain size.  This might be useful if
+#' one wishes to visualize whether shape, size, and some other variable covary in some way (by first performing a \code{\link{procD.lm}} fit
 #' between shape and another covariate, then performing plotAllometry with that fit and size).  For example, one can entertain the question,
 #' "Are species differences in shape merely a manifestation of shape allometry, when species differ in size?"  By fitting a model, shape ~ species,
 #'  then using plotAllometry for the model fit (with either PredLine or RegScore), the plot will help reveal if allometry and species effects are confounded.
 #'
-#' 
+#'
 #' The following are brief descriptions of the different plotting methods, with references.
-#' 
+#'
 #'\itemize{
-#'   \item {If "method = PredLine" (the default) the function calculates fitted values from a \code{\link{procD.lm}} fit, and 
-#'   plots the first principal component of the "predicted" values versus size as a stylized graphic of the 
-#'   allometric trend (Adams and Nistri 2010). This method is based on linear models and 
+#'   \item {If "method = PredLine" (the default) the function calculates fitted values from a \code{\link{procD.lm}} fit, and
+#'   plots the first principal component of the "predicted" values versus size as a stylized graphic of the
+#'   allometric trend (Adams and Nistri 2010). This method is based on linear models and
 #'   can allow for other model variable to be incorporated.}
-#'   \item {If "method = RegScore" the function calculates standardized shape scores 
-#'   from the regression of shape on size, and plots these versus size (Drake and Klingenberg 2008). 
-#'   For a single allometry, these shape scores are mathematically identical to the CAC (Adams et al. 2013).  
+#'   \item {If "method = RegScore" the function calculates standardized shape scores
+#'   from the regression of shape on size, and plots these versus size (Drake and Klingenberg 2008).
+#'   For a single allometry, these shape scores are mathematically identical to the CAC (Adams et al. 2013).
 #'   This method is based on linear models and can allow for other model variable to be incorporated.}
-#'   \item {If "method = size.shape" the function perform principal components analysis on a data space containing both shape 
-#'   and size (sensu Mitteroecker et al. 2004).  This method is not based on linear models and results will not be changed by 
+#'   \item {If "method = size.shape" the function perform principal components analysis on a data space containing both shape
+#'   and size (sensu Mitteroecker et al. 2004).  This method is not based on linear models and results will not be changed by
 #'   changing the allometry model.}
-#'   \item {If "method = CAC"  the function calculates the 
-#'   common allometric component of the shape data, which is an estimate of the average allometric trend 
-#'   for group-mean centered data (Mitteroecker et al. 2004). The function also calculates the residual shape component (RSC) for 
-#'   the data.  This method is not based on linear models and results will not be changed by 
+#'   \item {If "method = CAC"  the function calculates the
+#'   common allometric component of the shape data, which is an estimate of the average allometric trend
+#'   for group-mean centered data (Mitteroecker et al. 2004). The function also calculates the residual shape component (RSC) for
+#'   the data.  This method is not based on linear models and results will not be changed by
 #'   changing the allometry model.}
 #'   }
-#'   
-#' The function returns values that can be used with \code{\link{picknplot.shape}} or a combination of 
+#'
+#' The function returns values that can be used with \code{\link{picknplot.shape}} or a combination of
 #' \code{\link{shape.predictor}} and \code{\link{plotRefToTarget}} to visualize shape changes in the plot.
-#' 
+#'
 #' @param fit A procD.lm fit.
 #' @param size A vector of the same length as the numner of observations in the fit.
 #' @param logsz A logical value to indicate whether to first find the logarithm of size.
@@ -87,170 +87,148 @@
 #' @keywords utilities
 #' @export
 #' @author Michael Collyer
-#' @return An object of class plotAllometry returns some combination of 
+#' @return An object of class plotAllometry returns some combination of
 #' CAC values, the residual shape component (RSC, associated with CAC approach),
 #' PredLine values, RegScore values, PC points for the size-shape PCA, and PCA statistics,
 #' depending on arguments used.  The size variable and GM statistics from the original model fit
 #' are also returned.
 #' .
-#' @references Adams, D. C., and A. Nistri. 2010. Ontogenetic convergence and evolution of foot morphology 
+#' @references Adams, D. C., and A. Nistri. 2010. Ontogenetic convergence and evolution of foot morphology
 #'   in European cave salamanders (Family: Plethodontidae). BMC Evol. Biol. 10:1-10.
-#' @references Adams, D.C., F.J. Rohlf, and D.E. Slice. 2013. A field comes of age: geometric morphometrics 
+#' @references Adams, D.C., F.J. Rohlf, and D.E. Slice. 2013. A field comes of age: geometric morphometrics
 #'   in the 21st century. Hystrix. 24:7-14.
-#' @references Drake, A. G., and C. P. Klingenberg. 2008. The pace of morphological change: Historical 
+#' @references Drake, A. G., and C. P. Klingenberg. 2008. The pace of morphological change: Historical
 #'   transformation of skull shape in St Bernard dogs. Proc. R. Soc. B. 275:71-76.
-#' @references Mitteroecker, P., P. Gunz, M. Bernhard, K. Schaefer, and F. L. Bookstein. 2004. 
+#' @references Mitteroecker, P., P. Gunz, M. Bernhard, K. Schaefer, and F. L. Bookstein. 2004.
 #'   Comparison of cranial ontogenetic trajectories among great apes and humans. J. Hum. Evol. 46:679-698.
-#' @references  Rohlf, F.J., and M. Corti. 2000. The use of partial least-squares to study covariation in shape. 
+#' @references  Rohlf, F.J., and M. Corti. 2000. The use of partial least-squares to study covariation in shape.
 #' Systematic Biology 49: 740-753.
-#' 
-#' @examples 
-#' 
+#'
+#' @examples
+#'
 #' # Simple allometry
-#' data(plethodon) 
-#' Y.gpa <- gpagen(plethodon$land, print.progress = FALSE)    #GPA-alignment  
-#' 
-#' gdf <- geomorph.data.frame(Y.gpa, site = plethodon$site, 
-#' species = plethodon$species) 
+#' data(plethodon)
+#' Y.gpa <- gpagen(plethodon$land, print.progress = FALSE)    #GPA-alignment
+#'
+#' gdf <- geomorph.data.frame(Y.gpa, site = plethodon$site,
+#' species = plethodon$species)
 #' fit <- procD.lm(coords ~ log(Csize), data=gdf, iter=0, print.progress = FALSE)
-#' 
+#'
 #' # Predline
 #' plotAllometry(fit, size = gdf$Csize, logsz = TRUE, method = "PredLine", pch = 19)
-#' 
+#'
 #' # same as
 #' logSize <- log(gdf$Csize)
 #' plot(fit, type = "regression", reg.type = "PredLine", predictor = logSize, pch = 19)
-#' 
+#'
 #' # RegScore
 #' plotAllometry(fit, size = gdf$Csize, logsz = TRUE, method = "RegScore", pch = 19)
-#' 
+#'
 #' # same as
 #' plot(fit, type = "regression", reg.type = "RegScore", predictor = logSize, pch = 19)
-#' 
+#'
 #' # CAC
 #' plotAllometry(fit, size = gdf$Csize, logsz = TRUE, method = "CAC", pch = 19)
-#' 
+#'
 #' # same (first plot) as
 #' PLS <- two.b.pls(log(gdf$Csize), gdf$coords, print.progress = FALSE)
 #' plot(PLS)
-#' 
+#'
 #' # Group Allometries
 #' fit2 <- procD.lm(coords ~ Csize * species * site, data=gdf, iter=0, print.progress = FALSE)
-#' 
+#'
 #' # CAC (should not change from last time; model change has no effect)
 #' plotAllometry(fit2, size = gdf$Csize, logsz = TRUE, method = "CAC", pch = 19)
-#' 
+#'
 #' # Predline
-#' plotAllometry(fit2, size = gdf$Csize, logsz = TRUE, method = "PredLine", 
+#' plotAllometry(fit2, size = gdf$Csize, logsz = TRUE, method = "PredLine",
 #' pch = 19, col = as.numeric(interaction(gdf$species, gdf$site)))
-#' 
+#'
 #' # RegScore
-#' plotAllometry(fit2, size = gdf$Csize, logsz = TRUE, method = "RegScore", 
+#' plotAllometry(fit2, size = gdf$Csize, logsz = TRUE, method = "RegScore",
 #' pch = 19, col = as.numeric(interaction(gdf$species, gdf$site)))
-#' 
+#'
 #' # Size-Shape PCA
-#' 
-#' pc.plot <- plotAllometry(fit2, size = gdf$Csize, logsz = TRUE, method = "size.shape", 
+#'
+#' pc.plot <- plotAllometry(fit2, size = gdf$Csize, logsz = TRUE, method = "size.shape",
 #' pch = 19, col = as.numeric(interaction(gdf$species, gdf$site)))
 #' summary(pc.plot$size.shape.PCA)
-#' 
+#'
 #' # Are species' shape differences just a manifestation of shape allometry?
-#' 
+#'
 #' fit3 <- procD.lm(coords ~ species, data=gdf, iter=0, print.progress = FALSE)
-#' plotAllometry(fit3, size = gdf$Csize, logsz = TRUE, method = "RegScore", 
+#' plotAllometry(fit3, size = gdf$Csize, logsz = TRUE, method = "RegScore",
 #' pch = 19, col = as.numeric(gdf$species))
-#' 
+#'
 #' # No evidence this is the case
-#' 
-plotAllometry <- function(fit, size, logsz = TRUE, 
+#'
+plotAllometry <- function(fit, size, logsz = TRUE,
         method = c("PredLine", "RegScore", "size.shape", "CAC"), ...) {
-<<<<<<< HEAD
   method <- match.arg(method)
   n <- length(size)
-  if(n != fit$LM$n) 
+  if(n != fit$LM$n)
     stop("Different number of observations between model fit and size.\n", call. = FALSE)
   if(!is.numeric(size))
     stop("The argument, size, must be a numeric vector.\n", call. = FALSE)
   if(!is.vector(size))
     stop("The argument, size, must be a numeric vector.\n", call. = FALSE)
-=======
-  type <- match.arg(method)
-  f <- if(fit$LM$gls) fit$LM$gls.fitted else fit$LM$fitted
-  y <- fit$LM$Y
-  X <- fit$LM$X
-  n <- NROW(X)
-  if(logsz) xc <- log(size) else xc <- size
-  if(length(xc) != n) stop("The number of size observations does not match the number of shape observations.\n", call. = FALSE)
-  b <- as.matrix(lm.fit(cbind(xc, X), y)$coefficients)[1,]
-  PL <- prcomp(f)$x[,1]
-  a <- crossprod(center(y), xc)/sum(xc^2)
-  a <- a/sqrt(sum(a^2))
-  r <- center(y)
-  CAC <- r%*%a  
-  p <- fit$LM$p
-  resid <- r%*%(diag(p) - matrix(crossprod(a),p,p))
-  RSC <- prcomp(resid)$x
-  Reg.proj <- r %*% b %*% sqrt(1/crossprod(b))
-  PCA <- prcomp(cbind(y, xc))
-  PC.points <-PCA$x
->>>>>>> 8ec0d8be
-  
+
   dat <- fit$LM$data
   Y <- fit$LM$Y
   form <- if(logsz) as.formula(Y ~ log(size)) else as.formula(Y ~ size)
   dat$size <- size
   GM <- fit$GM
   xc <- if(logsz) log(size) else size
-  
+
   if(fit$LM$gls){
     if(!is.null(fit$LM$weights))
-      fit <- lm.rrpp(form, data = dat, weights = fit$LM$weights, 
+      fit <- lm.rrpp(form, data = dat, weights = fit$LM$weights,
                      iter = 0, print.progress = FALSE)
     if(!is.null(fit$LM$Cov))
-      fit <- lm.rrpp(form, data = dat, Cov = fit$LM$Cov, 
+      fit <- lm.rrpp(form, data = dat, Cov = fit$LM$Cov,
                      iter = 0, print.progress = FALSE)
   } else {
     fit <- lm.rrpp(form, data = dat, iter = 0, print.progress = FALSE)
   }
-  
+
   if(method == "PredLine") {
-    
-    if(logsz) out <- plot(fit, type = "regression", 
-                  reg.type = "PredLine", 
+
+    if(logsz) out <- plot(fit, type = "regression",
+                  reg.type = "PredLine",
                   predictor = log(size), ...) else
-                    out <- plot(fit, type = "regression", 
-                                reg.type = "PredLine", 
-                                predictor = size, ...)          
-    
+                    out <- plot(fit, type = "regression",
+                                reg.type = "PredLine",
+                                predictor = size, ...)
+
   } else if(method == "RegScore") {
-    
-    if(logsz) out <- plot(fit, type = "regression", 
-                          reg.type = "RegScore", 
+
+    if(logsz) out <- plot(fit, type = "regression",
+                          reg.type = "RegScore",
                           predictor = log(size), ...) else
-                            out <- plot(fit, type = "regression", 
-                                        reg.type = "RegScore", 
-                                        predictor = size, ...) 
-    
-  } else 
-      
+                            out <- plot(fit, type = "regression",
+                                        reg.type = "RegScore",
+                                        predictor = size, ...)
+
+  } else
+
       {
-      
+
         f <- if(fit$LM$gls) fit$LM$gls.fitted else fit$LM$fitted
         b <- as.matrix(lm(f ~ xc)$coefficients)[2,]
         y <- fit$LM$Y
         a <- crossprod(center(y), xc)/sum(xc^2)
         a <- a/sqrt(sum(a^2))
         r <- center(y)
-        CAC <- r%*%a  
+        CAC <- r%*%a
         p <- fit$LM$p
         resid <- r%*%(diag(p) - matrix(crossprod(a),p,p))
         RSC <- prcomp(resid)$x
         Reg.proj <- r %*% b %*% sqrt(1/crossprod(b))
         PCA <- prcomp(cbind(y, xc))
         PC.points <-PCA$x
-        
+
         if(method == "CAC") {
-          
+
           par(mfcol = c(1,2))
           plot.args <- list(x = xc, y = CAC,
                             xlab = if(logsz) "log(Size)" else "Size",
@@ -263,27 +241,27 @@
           out <- list(CAC = CAC, RSC = RSC, plot.args = plot.args,
                       all.plot.args = list(CAC=plot.args, RSC = plot2.args))
         }
-        
+
         if(method == "size.shape") {
-          
+
           v <- round(PCA$sdev^2/sum(PCA$sdev^2) * 100, 2)
           plot.args <- list(x = PC.points[,1], y = PC.points[,2],
-                            xlab = paste("PC 1: ", v[1], "%", sep = ""), 
+                            xlab = paste("PC 1: ", v[1], "%", sep = ""),
                             ylab = paste("PC 2: ", v[2], "%", sep = ""),
                             ...)
           do.call(plot, plot.args)
           title("Size-Shape PC plot")
-          
+
           out <- list(size.shape.PCA = PCA,
                       PC.points = PC.points, plot.args = plot.args)
         }
       }
-  
+
   out$size.var <- xc
   out$logsz <- logsz
   out$GM <- GM
-  
+
   class(out) <- "plotAllometry"
   invisible(out)
-  
+
 }