% Generated by roxygen2: do not edit by hand
% Please edit documentation in R/plotAllometry.r
\name{plotAllometry}
\alias{plotAllometry}
\title{Plotting to assist visualization of shape-size covariation (allometry)}
\usage{
plotAllometry(fit, size, logsz = TRUE, method = c("PredLine",
  "RegScore", "size.shape", "CAC"), ...)
}
\arguments{
\item{fit}{A procD.lm fit.}

\item{size}{A vector of the same length as the numner of observations in the fit.}

\item{logsz}{A logical value to indicate whether to first find the logarithm of size.}

\item{method}{The method of allometric visualization; choice among CAC, PredLine, RegScore, and size.shape (PCA)}

\item{...}{Other arguments passed on to plot.default}
}
\value{
An object of class plotAllometry returns some combination of
CAC values, the residual shape component (RSC, associated with CAC approach),
PredLine values, RegScore values, PC points for the size-shape PCA, and PCA statistics,
depending on arguments used.  The size variable and GM statistics from the original model fit
are also returned.
.
}
\description{
Function performs plotting for a procD.lm fit and a vector of size measures.
}
\details{
Prior to geomorph 3.0.0, the function, plotAllometry, was used to perform linear regression
of shape variables and size, and produce plots to visualize shape allometries.  This function was deprecated
when procD.allometry was launched with geomorph 3.0.0, which performed homogeneity of slopes tests to determine
if a common allometry or unique group allometries were more appropriate as a model.  The S3 generic, plot.procD.allometry
provided the same plotting as plotAllometry before it.  In geomorph 3.1.0, procD.allometry has been deprectaed in favor of using
\code{\link{procD.lm}} and \code{\link{pairwise}} for analyses, which can include additional variables,
thus eliminating plot.procD.allometry.  This function coalesces a few plotting options found in other functions,
as a wrapper, for the purpose of retaining the plot.procD.allometry options in one place.
<<<<<<< HEAD

=======
>>>>>>> ca018c00

There are fundamentally two different kinds of allometry plots: those based on linear models and those that do not have a linear
model basis (more detail below).  The common allometric component (CAC) and size-shape PCA (Mitteroecker et al. 2004) are plotting
strategies that do not have results
that vary with linear model parameters.  By contrast, predicition lines (PredLine, Adams and Nistri 2010) and regression scores
(RegScore, Drake and Klingenberg 2008) are based on fitted values and regression coefficients, respectively, to visualize allometric patterns.
The plotAllometry function will extract necessary components from a \code{\link{procD.lm}} fit to calculate these various statistics
(although the variables used in the \code{\link{procD.lm}} fit are inconsequntial for CAC and size-shape PCA; only the shape variables are used).

There are multipe ways to visualize allometry.  One way is to simply append a size variable to shape variables and perform a principal component analysis
(PCA).  In the event that size and shape strongly covary, the first PC scores might reflect this (Mitteroecker et al. 2004).  Alternatively, the major
axis of covariation between size and shape can be found by a singular value decomposition of their cross-products, a process known as two-block partial
least squares (PLS; Rohlf and Corti 2000).  This major axis of variation is often referred to as the common allometric component
(CAC; Mitteroecker et al. 2004).  Neither of these methods is associated with a model of allometric shape change, especially as such change might vary
for different groups.  As such, these methods have limited appeal for comparing group allometries (although color-coding groups in plots might reveal
different trends in the plot scatter).

By contrast, describing a linear model (with \code{\link{procD.lm}}) that has an explicit definition of how shape allometries vary by group can be
more informative.  The following are the three most general models:

simple allometry: shape ~ size

common allometry, different means: shape ~ size + groups

unique allometries: shape ~ size * groups

However, other covariates can be added to these models.  One could define these models with \code{\link{procD.lm}}
and use \code{\link{anova.lm.rrpp}} to explicity test which model
is most appropriate.  The function, \code{\link{pairwise}} can also be used to test pairwise differences among least-squares means or slopes.
To visualize different allometric patterns, wither prediction lines (PredLine; Adams and Nistri 2010) or regression scores
(RegScore; Drake and Klingenberg 2008) can be used.  The former plots first PCs of fitted values against size; the latter calculates a regression score
as a projection of data on normalized vector that expresses the covariation between shape and the regression coefficients for size, conditioned
on other model effects.  For a simple allometry model, CAC and RegScore are the same (Adams et al. 2013) but RegScore, like PredLine but unlike CAC,
 generalizes to complex models.
Either PredLine or RegScore can help elucidate divergence in allometry vectors among groups.

If the variable for size is used in the \code{\link{procD.lm}} fit, the plot options will resemble past allometry plots found in
geomorph.  However, with this updated function philosophy, the model fit does not have to necessarily contain size.  This might be useful if
one wishes to visualize whether shape, size, and some other variable covary in some way (by first performing a \code{\link{procD.lm}} fit
between shape and another covariate, then performing plotAllometry with that fit and size).  For example, one can entertain the question,
"Are species differences in shape merely a manifestation of shape allometry, when species differ in size?"  By fitting a model, shape ~ species,
 then using plotAllometry for the model fit (with either PredLine or RegScore), the plot will help reveal if allometry and species effects are confounded.

The following are brief descriptions of the different plotting methods, with references.

\itemize{
  \item {If "method = PredLine" (the default) the function calculates fitted values from a \code{\link{procD.lm}} fit, and
  plots the first principal component of the "predicted" values versus size as a stylized graphic of the
  allometric trend (Adams and Nistri 2010). This method is based on linear models and
  can allow for other model variable to be incorporated.}
  \item {If "method = RegScore" the function calculates standardized shape scores
  from the regression of shape on size, and plots these versus size (Drake and Klingenberg 2008).
  For a single allometry, these shape scores are mathematically identical to the CAC (Adams et al. 2013).
  This method is based on linear models and can allow for other model variable to be incorporated.}
  \item {If "method = size.shape" the function perform principal components analysis on a data space containing both shape
  and size (sensu Mitteroecker et al. 2004).  This method is not based on linear models and results will not be changed by
  changing the allometry model.}
  \item {If "method = CAC"  the function calculates the
  common allometric component of the shape data, which is an estimate of the average allometric trend
  for group-mean centered data (Mitteroecker et al. 2004). The function also calculates the residual shape component (RSC) for
  the data.  This method is not based on linear models and results will not be changed by
  changing the allometry model.}
  }

The function returns values that can be used with \code{\link{picknplot.shape}} or a combination of
\code{\link{shape.predictor}} and \code{\link{plotRefToTarget}} to visualize shape changes in the plot.
}
\examples{

# Simple allometry
data(plethodon)
Y.gpa <- gpagen(plethodon$land, print.progress = FALSE)    #GPA-alignment

gdf <- geomorph.data.frame(Y.gpa, site = plethodon$site,
species = plethodon$species)
fit <- procD.lm(coords ~ log(Csize), data=gdf, iter=0, print.progress = FALSE)

# Predline
plotAllometry(fit, size = gdf$Csize, logsz = TRUE, method = "PredLine", pch = 19)

# same as
logSize <- log(gdf$Csize)
plot(fit, type = "regression", reg.type = "PredLine", predictor = logSize, pch = 19)

# RegScore
plotAllometry(fit, size = gdf$Csize, logsz = TRUE, method = "RegScore", pch = 19)

# same as
plot(fit, type = "regression", reg.type = "RegScore", predictor = logSize, pch = 19)

# CAC
plotAllometry(fit, size = gdf$Csize, logsz = TRUE, method = "CAC", pch = 19)

# same (first plot) as
PLS <- two.b.pls(log(gdf$Csize), gdf$coords, print.progress = FALSE)
plot(PLS)

# Group Allometries
fit2 <- procD.lm(coords ~ Csize * species * site, data=gdf, iter=0, print.progress = FALSE)

# CAC (should not change from last time; model change has no effect)
plotAllometry(fit2, size = gdf$Csize, logsz = TRUE, method = "CAC", pch = 19)

# Predline
plotAllometry(fit2, size = gdf$Csize, logsz = TRUE, method = "PredLine",
pch = 19, col = as.numeric(interaction(gdf$species, gdf$site)))

# RegScore
plotAllometry(fit2, size = gdf$Csize, logsz = TRUE, method = "RegScore",
pch = 19, col = as.numeric(interaction(gdf$species, gdf$site)))

# Size-Shape PCA

pc.plot <- plotAllometry(fit2, size = gdf$Csize, logsz = TRUE, method = "size.shape",
pch = 19, col = as.numeric(interaction(gdf$species, gdf$site)))
summary(pc.plot$size.shape.PCA)

# Are species' shape differences just a manifestation of shape allometry?

fit3 <- procD.lm(coords ~ species, data=gdf, iter=0, print.progress = FALSE)
plotAllometry(fit3, size = gdf$Csize, logsz = TRUE, method = "RegScore",
pch = 19, col = as.numeric(gdf$species))

# No evidence this is the case

}
\references{
Adams, D. C., and A. Nistri. 2010. Ontogenetic convergence and evolution of foot morphology
  in European cave salamanders (Family: Plethodontidae). BMC Evol. Biol. 10:1-10.

Adams, D.C., F.J. Rohlf, and D.E. Slice. 2013. A field comes of age: geometric morphometrics
  in the 21st century. Hystrix. 24:7-14.

Drake, A. G., and C. P. Klingenberg. 2008. The pace of morphological change: Historical
  transformation of skull shape in St Bernard dogs. Proc. R. Soc. B. 275:71-76.

Mitteroecker, P., P. Gunz, M. Bernhard, K. Schaefer, and F. L. Bookstein. 2004.
  Comparison of cranial ontogenetic trajectories among great apes and humans. J. Hum. Evol. 46:679-698.

Rohlf, F.J., and M. Corti. 2000. The use of partial least-squares to study covariation in shape.
Systematic Biology 49: 740-753.
}
\author{
Michael Collyer
}
\keyword{utilities}<|MERGE_RESOLUTION|>--- conflicted
+++ resolved
@@ -38,10 +38,6 @@
 \code{\link{procD.lm}} and \code{\link{pairwise}} for analyses, which can include additional variables,
 thus eliminating plot.procD.allometry.  This function coalesces a few plotting options found in other functions,
 as a wrapper, for the purpose of retaining the plot.procD.allometry options in one place.
-<<<<<<< HEAD
-
-=======
->>>>>>> ca018c00
 
 There are fundamentally two different kinds of allometry plots: those based on linear models and those that do not have a linear
 model basis (more detail below).  The common allometric component (CAC) and size-shape PCA (Mitteroecker et al. 2004) are plotting
